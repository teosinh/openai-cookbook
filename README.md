# OpenAI Cookbook

The OpenAI Cookbook shares example code for accomplishing common tasks with the [OpenAI API].

To run these examples, you'll need an OpenAI account and API key ([create a free account][api signup]).

Most code examples are written in Python, though the concepts can be applied in any language.

[![Open in GitHub Codespaces](https://github.com/codespaces/badge.svg)](https://github.com/codespaces/new?hide_repo_select=true&ref=main&repo=468576060&machine=basicLinux32gb&location=EastUs)

## Recently added/updated 🆕 ✨

- [Related resources from around the web](https://github.com/openai/openai-cookbook#related-resources-from-around-the-web) [May 22, 2023]
- [Embeddings playground (streamlit app)](apps/embeddings-playground/README.md) [May 19, 2023]
- [How to use a multi-step prompt to write unit tests](examples/Unit_test_writing_using_a_multi-step_prompt.ipynb) [May 19, 2023]
- [How to create dynamic masks with DALL·E and Segment Anything](examples/dalle/How_to_create_dynamic_masks_with_DALL-E_and_Segment_Anything.ipynb) [May 19, 2023]
- [Question answering using embeddings](examples/Question_answering_using_embeddings.ipynb) [Apr 14, 2023]

## Guides & examples

- API usage
  - [How to handle rate limits](examples/How_to_handle_rate_limits.ipynb)
    - [Example parallel processing script that avoids hitting rate limits](examples/api_request_parallel_processor.py)
  - [How to count tokens with tiktoken](examples/How_to_count_tokens_with_tiktoken.ipynb)
- GPT
  - [How to format inputs to ChatGPT models](examples/How_to_format_inputs_to_ChatGPT_models.ipynb)
  - [How to stream completions](examples/How_to_stream_completions.ipynb)
  - [How to use a multi-step prompt to write unit tests](examples/Unit_test_writing_using_a_multi-step_prompt.ipynb)
  - [Guide: How to work with large language models](how_to_work_with_large_language_models.md)
  - [Guide: Techniques to improve reliability](techniques_to_improve_reliability.md)
- Embeddings
  - [Text comparison examples](text_comparison_examples.md)
  - [How to get embeddings](examples/Get_embeddings.ipynb)
  - [Question answering using embeddings](examples/Question_answering_using_embeddings.ipynb)
  - [Using vector databases for embeddings search](examples/vector_databases/Using_vector_databases_for_embeddings_search.ipynb)
  - [Semantic search using embeddings](examples/Semantic_text_search_using_embeddings.ipynb)
  - [Recommendations using embeddings](examples/Recommendation_using_embeddings.ipynb)
  - [Clustering embeddings](examples/Clustering.ipynb)
  - [Visualizing embeddings in 2D](examples/Visualizing_embeddings_in_2D.ipynb) or [3D](examples/Visualizing_embeddings_in_3D.ipynb)
  - [Embedding long texts](examples/Embedding_long_inputs.ipynb)
  - [Embeddings playground (streamlit app)](apps/embeddings-playground/README.md)
- Apps
  - [File Q&A](apps/file-q-and-a/)
  - [Web Crawl Q&A](apps/web-crawl-q-and-a)
  - [Powering your products with ChatGPT and your own data](apps/chatbot-kickstarter/powering_your_products_with_chatgpt_and_your_data.ipynb)
- Fine-tuning GPT-3
  - [Guide: best practices for fine-tuning GPT-3 to classify text](https://docs.google.com/document/d/1rqj7dkuvl7Byd5KQPUJRxc19BJt8wo0yHNwK84KfU3Q/edit)
  - [Fine-tuned classification](examples/Fine-tuned_classification.ipynb)
- DALL-E
  - [How to generate and edit images with DALL·E](examples/dalle/Image_generations_edits_and_variations_with_DALL-E.ipynb)
  - [How to create dynamic masks with DALL·E and Segment Anything](examples/dalle/How_to_create_dynamic_masks_with_DALL-E_and_Segment_Anything.ipynb)
- Azure OpenAI (alternative API from Microsoft Azure)
  - [How to use ChatGPT with Azure OpenAI](examples/azure/chat.ipynb)
  - [How to get completions from Azure OpenAI](examples/azure/completions.ipynb)
  - [How to get embeddings from Azure OpenAI](examples/azure/embeddings.ipynb)
<<<<<<< HEAD
  - [How to fine-tune GPT-3 with Azure OpenAI](examples/azure/finetuning.ipynb)
  - [How to use Dall-E image generation with Azure OpenAI](examples/azure/dalle.ipynb)
- Apps
  - [File Q and A](apps/file-q-and-a/)
  - [Web Crawl Q and A](apps/web-crawl-q-and-a)
=======
>>>>>>> 59c12ef6

## Related OpenAI resources

Beyond the code examples here, you can learn about the [OpenAI API] from the following resources:

- Experiment with [ChatGPT]
- Try the API in the [OpenAI Playground]
- Read about the API in the [OpenAI Documentation]
- Get help in the [OpenAI Help Center]
- Discuss the API in the [OpenAI Community Forum] or [OpenAI Discord channel]
- See example prompts in the [OpenAI Examples]
- Stay updated with the [OpenAI Blog]

## Related resources from around the web

People are writing great tools and papers for improving outputs from GPT. Here are some cool ones we've seen:

### Prompting libraries & tools

- [Guidance](https://github.com/microsoft/guidance): A handy looking Python library from Microsoft that uses Handlebars templating to interleave generation, prompting, and logical control.
- [LangChain](https://github.com/hwchase17/langchain): A popular Python/JavaScript library for chaining sequences of language model prompts.
- [FLAML (A Fast Library for Automated Machine Learning & Tuning)](https://microsoft.github.io/FLAML/docs/Getting-Started/): A Python library for automating selection of models, hyperparameters, and other tunable choices.
- [Chainlit](https://docs.chainlit.io/overview): A Python library for making chatbot interfaces.
- [Guardrails.ai](https://shreyar.github.io/guardrails/): A Python library for validating outputs and retrying failures. Still in alpha, so expect sharp edges and bugs.
- [Semantic Kernel](https://devblogs.microsoft.com/semantic-kernel/): A Python/C# library from Microsoft that supports prompt templating, function chaining, vectorized memory, and intelligent planning.
- [Promptify](https://github.com/promptslab/Promptify): A small Python library for using language models to perform NLP tasks.
- [Scale Spellbook](https://scale.com/spellbook): A paid product for building, comparing, and shipping language model apps.
- [PromptPerfect](https://promptperfect.jina.ai/prompts): A paid product for testing and improving prompts.
- [Weights & Biases](https://wandb.ai/site/solutions/llmops): A paid product for tracking model training and prompt engineering experiments.
- [OpenAI Evals](https://github.com/openai/evals): An open-source library for evaluating task performance of language models and prompts.

### Prompting guides

- [Brex's Prompt Engineering Guide](https://github.com/brexhq/prompt-engineering): Brex's introduction to language models and prompt engineering.
- [promptingguide.ai](https://www.promptingguide.ai/): A prompt engineering guide that demonstrates many techniques.
- [OpenAI Cookbook: Techniques to improve reliability](https://github.com/openai/openai-cookbook/blob/main/techniques_to_improve_reliability.md): A slightly dated (Sep 2022) review of techniques for prompting language models.
- [Lil'Log Prompt Engineering](https://lilianweng.github.io/posts/2023-03-15-prompt-engineering/): An OpenAI researcher's review of the prompt engineering literature (as of March 2023).
- [learnprompting.org](https://learnprompting.org/): An introductory course to prompt engineering.

### Video courses

- [Andrew Ng's DeepLearning.AI](https://www.deeplearning.ai/short-courses/chatgpt-prompt-engineering-for-developers/): A short course on prompt engineering for developers.
- [Andrej Karpathy's Let's build GPT](https://www.youtube.com/watch?v=kCc8FmEb1nY): A detailed dive into the machine learning underlying GPT.
- [Prompt Engineering by DAIR.AI](https://www.youtube.com/watch?v=dOxUroR57xs): A one-hour video on various prompt engineering techniques.

### Papers on advanced prompting to improve reasoning

- [Chain-of-Thought Prompting Elicits Reasoning in Large Language Models (2022)](https://arxiv.org/abs/2201.11903): Using few-shot prompts to ask models to think step by step improves their reasoning. PaLM's score on math word problems (GSM8K) rises from 18% to 57%.
- [Self-Consistency Improves Chain of Thought Reasoning in Language Models (2022)](https://arxiv.org/abs/2203.11171): Taking votes from multiple outputs improves accuracy even more. Voting across 40 outputs raises PaLM's score on math word problems further, from 57% to 74%, and `code-davinci-002`'s from 60% to 78%.
- [Tree of Thoughts: Deliberate Problem Solving with Large Language Models (2023)](https://arxiv.org/abs/2305.10601): Searching over trees of step by step reasoning helps even more than voting over chains of thought. It lifts `GPT-4`'s scores on creative writing and crosswords.
- [Language Models are Zero-Shot Reasoners (2022)](https://arxiv.org/abs/2205.11916): Telling instruction-following models to think step by step improves their reasoning. It lifts `text-davinci-002`'s score on math word problems (GSM8K) from 13% to 41%.
- [Large Language Models Are Human-Level Prompt Engineers (2023)](https://arxiv.org/abs/2211.01910): Automated searching over possible prompts found a prompt that lifts scores on math word problems (GSM8K) to 43%, 2 percentage points above the human-written prompt in Language Models are Zero-Shot Reasoners.
- [Reprompting: Automated Chain-of-Thought Prompt Inference Through Gibbs Sampling (2023)](https://arxiv.org/abs/2305.09993): Automated searching over possible chain-of-thought prompts improved ChatGPT's scores on a few benchmarks by 0–20 percentage points.
- [Faithful Reasoning Using Large Language Models (2022)](https://arxiv.org/abs/2208.14271): Reasoning can be improved by a system that combines: chains of thought generated by alternative selection and inference prompts, a halter model that chooses when to halt selection-inference loops, a value function to search over multiple reasoning paths, and sentence labels that help avoid hallucination.
- [STaR: Bootstrapping Reasoning With Reasoning (2022)](https://arxiv.org/abs/2203.14465): Chain of thought reasoning can be baked into models via fine-tuning. For tasks with an answer key, example chains of thoughts can be generated by language models.
- [ReAct: Synergizing Reasoning and Acting in Language Models (2023)](https://arxiv.org/abs/2210.03629): For tasks with tools or an environment, chain of thought works better you prescriptively alternate between **Re**asoning steps (thinking about what to do) and **Act**ing (getting information from a tool or environment).
- [Reflexion: an autonomous agent with dynamic memory and self-reflection (2023)](https://arxiv.org/abs/2303.11366): Retrying tasks with memory of prior failures improves subsequent performance.
- [Demonstrate-Search-Predict: Composing retrieval and language models for knowledge-intensive NLP (2023)](https://arxiv.org/abs/2212.14024): Models augmented with knowledge via a "retrieve-then-read" can be improved with multi-hop chains of searches.
- [Improving Factuality and Reasoning in Language Models through Multiagent Debate (2023)](https://arxiv.org/abs/2305.14325): Generating debates between a few ChatGPT agents over a few rounds improves scores on various benchmarks. Math word problem scores rise from 77% to 85%.

## Contributing

If there are examples or guides you'd like to see, feel free to suggest them on the [issues page]. We are also happy to accept high quality pull requests, as long as they fit the scope of the repo.

[chatgpt]: https://chat.openai.com/
[openai api]: https://openai.com/api/
[api signup]: https://beta.openai.com/signup
[openai playground]: https://beta.openai.com/playground
[openai documentation]: https://beta.openai.com/docs/introduction
[openai community forum]: https://community.openai.com/top?period=monthly
[openai discord channel]: https://discord.com/invite/openai
[openai help center]: https://help.openai.com/en/
[openai examples]: https://beta.openai.com/examples
[openai blog]: https://openai.com/blog/
[issues page]: https://github.com/openai/openai-cookbook/issues<|MERGE_RESOLUTION|>--- conflicted
+++ resolved
@@ -53,14 +53,6 @@
   - [How to use ChatGPT with Azure OpenAI](examples/azure/chat.ipynb)
   - [How to get completions from Azure OpenAI](examples/azure/completions.ipynb)
   - [How to get embeddings from Azure OpenAI](examples/azure/embeddings.ipynb)
-<<<<<<< HEAD
-  - [How to fine-tune GPT-3 with Azure OpenAI](examples/azure/finetuning.ipynb)
-  - [How to use Dall-E image generation with Azure OpenAI](examples/azure/dalle.ipynb)
-- Apps
-  - [File Q and A](apps/file-q-and-a/)
-  - [Web Crawl Q and A](apps/web-crawl-q-and-a)
-=======
->>>>>>> 59c12ef6
 
 ## Related OpenAI resources
 
