# yaml-language-server: $schema=./.github/authors_schema.json

# You can optionally customize how your information shows up cookbook.openai.com over here.
# If your information is not present here, it will be pulled from your GitHub profile.

0hq:
  name: "Will Depue"
  website: "http://depue.design"
  avatar: "https://pbs.twimg.com/profile_images/1619879636057595904/NdjEAqPm_400x400.jpg"

cathykc:
  name: "Kai Chen"
  website: ""
  avatar: "https://pbs.twimg.com/profile_images/1657816900817272832/ioGq5O0t_400x400.jpg"

shyamal-anadkat:
  name: "Shyamal Anadkat"
  website: "https://twitter.com/shyamalanadkat"
  avatar: "https://pbs.twimg.com/profile_images/1590564338682560512/3bbZJqxZ_400x400.jpg"

simonpfish:
  name: "Simón Fishman"
  website: "https://twitter.com/simonpfish"
  avatar: "https://pbs.twimg.com/profile_images/1687643030243901441/61DpxNfc_400x400.jpg"

joe-at-openai:
  name: "Joe Palermo"
  website: "https://www.linkedin.com/in/joe-palermo-99219237"
  avatar: "https://media.licdn.com/dms/image/C4E03AQF_tsi7Kom0rg/profile-displayphoto-shrink_800_800/0/1630002100665?e=1704931200&v=beta&t=z3HKO9FmGHJIxhes9TXRzw-8iY-CBsEZYZc8zTogiLU"

mwu1993:
  name: "Michael Wu"
  website: "https://www.linkedin.com/in/michael-wu-77440977/"
  avatar: "https://media.licdn.com/dms/image/C5603AQFhQfx0I-raUg/profile-displayphoto-shrink_800_800/0/1527451059977?e=1704931200&v=beta&t=wkFOj0Rigp6e9wm7aZdziOQ6jHARyXj3EoK1K8jaaas"

ibigio:
  name: "Ilan Bigio"
  website: "https://twitter.com/ilanbigio"
  avatar: "https://pbs.twimg.com/profile_images/1688302223250378752/z-99TOMH_400x400.jpg"

jhills20:
  name: "James Hills"
  website: "https://twitter.com/jamesmhills"
  avatar: "https://pbs.twimg.com/profile_images/1722092156691902464/44FGj7VT_400x400.jpg"

colin-openai:
  name: "Colin Jarvis"
  website: "https://twitter.com/colintjarvis"
  avatar: "https://pbs.twimg.com/profile_images/1727207339034345472/IM8v8tlC_400x400.jpg"

prakul:
  name: "Prakul Agarwal"
  website: "https://www.linkedin.com/in/prakulagarwal"
  avatar: "https://media.licdn.com/dms/image/D5603AQEUug83qKgRBg/profile-displayphoto-shrink_800_800/0/1675384960197?e=1706140800&v=beta&t=qxkDbBr-Bk2ASpcwbR5JVPD6yS-vzmIwNHAa8ApyDq4"

gaborcselle:
  name: "Gabor Cselle"
  website: "https://www.linkedin.com/in/gaborcselle"
  avatar: "https://avatars.githubusercontent.com/u/54096?s=96&v=4"

nghiauet:
  name: "Nghia Pham"
  website: "https://www.linkedin.com/in/deptraicucmanh/"
  avatar: "https://media.licdn.com/dms/image/D5603AQFpoi0l1lRQ7g/profile-displayphoto-shrink_200_200/0/1680006955681?e=1707350400&v=beta&t=1J1DAVRGXL7LgFUBnIooI-fsDRkdzFzCDwwxMze9N8c"

ggrn:
  name: "Greg Richardson"
  website: "https://twitter.com/ggrdson"
  avatar: "https://pbs.twimg.com/profile_images/1371549909820657664/ZG-HDNlI_400x400.jpg"

teomusatoiu:
  name: "Teodora Musatoiu"
  website: "https://www.linkedin.com/in/teodora-musatoiu/"
  avatar: "https://avatars.githubusercontent.com/u/156829031?s=400&u=af40fe04d9255139eb3bbf8dc83422cc694e862b&v=4"

katiagg:
  name: "Katia Gil Guzman"
  website: "https://katia.gg"
  avatar: "https://avatars.githubusercontent.com/u/16519462?v=4"

jbeutler-openai:
  name: "Joe Beutler"
  website: "https://joebeutler.com"
  avatar: "https://avatars.githubusercontent.com/u/156261485?v=4"

dylanra-openai:
  name: "Dylan Royan Almeida"
  website: "https://www.linkedin.com/in/dylan-almeida-604522167/"
  avatar: "https://avatars.githubusercontent.com/u/149511600?v=4"

royziv11:
  name: "Roy Ziv"
  website: "https://www.linkedin.com/in/roy-ziv-a46001149/"
  avatar: "https://media.licdn.com/dms/image/D5603AQHkaEOOGZWtbA/profile-displayphoto-shrink_200_200/0/1699500606122?e=1723075200&v=beta&t=2h6JQpVYm0YncvJRCxCHMB-PmGLg2m3UNbfOB0Yc8rM"

justonf:
  name: "Juston Forte"
  website: "https://www.linkedin.com/in/justonforte/"
  avatar: "https://avatars.githubusercontent.com/u/96567547?s=400&u=08b9757200906ab12e3989b561cff6c4b95a12cb&v=4"

aaronwilkowitz-openai:
  name: "Aaron Wilkowitz"
  website: "https://www.linkedin.com/in/aaronwilkowitz/"
  avatar: "https://avatars.githubusercontent.com/u/157151487"

charuj:
  name: "Charu Jaiswal"
  website: "https://www.linkedin.com/in/charu-j-8a866471"
  avatar: "https://avatars.githubusercontent.com/u/18404643?v=4" 

rupert-openai:
  name: "Rupert Truman"
  website: "https://www.linkedin.com/in/rupert-truman/"
  avatar: "https://avatars.githubusercontent.com/u/171234447"
  
keelan-openai:
  name: "Keelan Schule"
  website: "https://www.linkedin.com/in/keelanschule/"
  avatar: "https://avatars.githubusercontent.com/u/175734151?v=4"

aa-openai:
  name: "Allison August"
  website: "https://www.linkedin.com/in/allisonaugust/"
  avatar: "https://avatars.githubusercontent.com/u/172655668?v=4"

alwestmo-openai:
  name: "Anthony Westmoreland"
  website: "https://www.linkedin.com/in/westmorelandanthony/"
  avatar: "https://avatars2.githubusercontent.com/u/175844346"

dan-openai:
  name: "Daniel Halpern"
  website: "https://www.linkedin.com/in/dhalp/"
  avatar: "https://avatars.githubusercontent.com/u/175367970"

eszuhany-openai:
  name: "Eric Szuhany"
  website: "https://www.linkedin.com/in/szuhany/"
  avatar: "https://avatars.githubusercontent.com/u/164391912"

pap-openai:
  name: "Pierre-Antoine Porte"
  website: "https://www.linkedin.com/in/portepa/"
  avatar: "https://avatars.githubusercontent.com/u/174109416?v=4"

evanweiss-openai:
  name: "Evan Weiss"
  website: "https://www.linkedin.com/in/evanpweiss/"
  avatar: "https://avatars.githubusercontent.com/u/150647345"

<<<<<<< HEAD
girishd:
  name: "Girish Dusane"
  website: "https://www.linkedin.com/in/girishdusane/"
  avatar: "https://avatars.githubusercontent.com/u/272708"    
=======
lxing-oai:
  name: "Luke Xing"
  website: "https://www.linkedin.com/in/lukexing/"
  avatar: "https://avatars.githubusercontent.com/u/176698727"
>>>>>>> 6a49e52e
<|MERGE_RESOLUTION|>--- conflicted
+++ resolved
@@ -148,14 +148,12 @@
   website: "https://www.linkedin.com/in/evanpweiss/"
   avatar: "https://avatars.githubusercontent.com/u/150647345"
 
-<<<<<<< HEAD
 girishd:
   name: "Girish Dusane"
   website: "https://www.linkedin.com/in/girishdusane/"
-  avatar: "https://avatars.githubusercontent.com/u/272708"    
-=======
+  avatar: "https://avatars.githubusercontent.com/u/272708"   
+  
 lxing-oai:
   name: "Luke Xing"
   website: "https://www.linkedin.com/in/lukexing/"
-  avatar: "https://avatars.githubusercontent.com/u/176698727"
->>>>>>> 6a49e52e
+  avatar: "https://avatars.githubusercontent.com/u/176698727"