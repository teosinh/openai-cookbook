--- conflicted
+++ resolved
@@ -58,13 +58,9 @@
     "import os\n",
     "from ast import literal_eval\n",
     "\n",
-<<<<<<< HEAD
-    "COMPLETIONS_MODEL = \"text-davinci-003\"\n",
-=======
     "#openai.api_key = os.getenv(\"OPENAI_API_KEY\")\n",
     "client = OpenAI()\n",
     "COMPLETIONS_MODEL = \"gpt-3.5-turbo\"\n",
->>>>>>> f6b0cb18
     "\n",
     "# This path leads to a file with data and precomputed embeddings\n",
     "embedding_path = \"data/library_transactions_with_embeddings_359.csv\"\n"
@@ -403,11 +399,7 @@
     "        .sample(transactions_per_cluster, random_state=42)\n",
     "        .values\n",
     "    )\n",
-<<<<<<< HEAD
-    "    response = openai.completions.create(\n",
-=======
     "    completion = client.chat.completions.create(\n",
->>>>>>> f6b0cb18
     "        model=COMPLETIONS_MODEL,\n",
     "        # We'll include a prompt to instruct the model what sort of description we're looking for\n",
     "        messages=[\n",
