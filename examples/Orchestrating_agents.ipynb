{
 "cells": [
  {
   "cell_type": "markdown",
   "metadata": {},
   "source": [
    "# Orchestrating Agents: Routines and Handoffs\n",
    "\n",
    "When working with language models, quite often all you need for solid performance is a good prompt and the right tools. However, when dealing with many unique flows, things may get hairy. This cookbook will walk through one way to tackle this.\n",
    "\n",
    "We'll introduce the notion of **routines** and **handoffs**, then walk through the implementation and show how they can be used to orchestrate multiple agents in a simple, powerful, and controllable way.\n",
    "\n",
    "Finally, we provide a sample repo, [Swarm](https://github.com/openai/swarm), that implements these ideas along with examples."
   ]
  },
  {
   "cell_type": "markdown",
   "metadata": {},
   "source": []
  },
  {
   "cell_type": "markdown",
   "metadata": {},
   "source": [
    "Let's start by setting up our imports."
   ]
  },
  {
   "cell_type": "code",
   "execution_count": 32,
   "metadata": {},
   "outputs": [],
   "source": [
    "from openai import OpenAI\n",
    "from pydantic import BaseModel\n",
    "from typing import Optional\n",
    "import json\n",
    "\n",
    "\n",
    "client = OpenAI()"
   ]
  },
  {
   "cell_type": "markdown",
   "metadata": {},
   "source": [
    "# Routines\n",
    "\n",
<<<<<<< HEAD
    "The notion of a \"routine\" is not strictly defined, and instead meant to capture the idea of a set of steps. Concretely, let's define a routine to be a list of instructions in natural language (which we'll represent with a system prompt), along with the tools necessary to complete them.\n",
=======
    "The notion of a \"routine\" is not strictly defined, and instead meant to capture the idea of a set of steps. Concretely, let's define a routine to be a list of instructions in natural langauge (which we'll represent with a system prompt), along with the tools necessary to complete them.\n",
>>>>>>> 3f60de05
    "\n",
    "\n",
    "\n",
    "Let's take a look at an example. Below, we've defined a routine for a customer service agent instructing it to triage the user issue, then either suggest a fix or provide a refund. We've also defined the necessary functions `execute_refund` and `look_up_item`. We can call this a customer service routine, agent, assistant, etc – however the idea itself is the same: a set of steps and the tools to execute them."
   ]
  },
  {
   "cell_type": "code",
   "execution_count": 7,
   "metadata": {},
   "outputs": [],
   "source": [
    "# Customer Service Routine\n",
    "\n",
    "system_message = (\n",
    "    \"You are a customer support agent for ACME Inc.\"\n",
    "    \"Always answer in a sentence or less.\"\n",
    "    \"Follow the following routine with the user:\"\n",
    "    \"1. First, ask probing questions and understand the user's problem deeper.\\n\"\n",
    "    \" - unless the user has already provided a reason.\\n\"\n",
    "    \"2. Propose a fix (make one up).\\n\"\n",
    "    \"3. ONLY if not satisfied, offer a refund.\\n\"\n",
    "    \"4. If accepted, search for the ID and then execute refund.\"\n",
    "    \"\"\n",
    ")\n",
    "\n",
    "def look_up_item(search_query):\n",
    "    \"\"\"Use to find item ID.\n",
    "    Search query can be a description or keywords.\"\"\"\n",
    "\n",
    "    # return hard-coded item ID - in reality would be a lookup\n",
    "    return \"item_132612938\"\n",
    "\n",
    "\n",
    "def execute_refund(item_id, reason=\"not provided\"):\n",
    "\n",
    "    print(\"Summary:\", item_id, reason) # lazy summary\n",
    "    return \"success\"\n"
   ]
  },
  {
   "cell_type": "markdown",
   "metadata": {},
   "source": [
    "The main power of routines is their simplicity and robustness. Notice that these instructions contain conditionals much like a state machine or branching in code. LLMs can actually handle these cases quite robustly for small and medium sized routine, with the added benefit of having \"soft\" adherence – the LLM can naturally steer the conversation without getting stuck in dead-ends.\n",
    "\n"
   ]
  },
  {
   "cell_type": "markdown",
   "metadata": {},
   "source": [
    "## Executing Routines\n",
    "\n",
    "To execute a routine, let's implement a simple loop that:\n",
    "1. Gets user input.\n",
    "1. Appends user message to `messages`.\n",
    "1. Calls the model.\n",
    "1. Appends model response to `messages`.\n"
   ]
  },
  {
   "cell_type": "code",
   "execution_count": null,
   "metadata": {},
   "outputs": [],
   "source": [
    "def run_full_turn(system_message, messages):\n",
    "    response = client.chat.completions.create(\n",
    "        model=\"gpt-4o-mini\",\n",
    "        messages=[{\"role\": \"system\", \"content\": system_message}] + messages,\n",
    "    )\n",
    "    message = response.choices[0].message\n",
    "    messages.append(message)\n",
    "\n",
    "    if message.content: print(\"Assistant:\", message.content)\n",
    "\n",
    "    return message\n",
    "\n",
    "\n",
    "messages = []\n",
    "while True:\n",
    "    user = input(\"User: \")\n",
    "    messages.append({\"role\": \"user\", \"content\": user})\n",
    "\n",
    "    run_full_turn(system_message, messages)"
   ]
  },
  {
   "cell_type": "markdown",
   "metadata": {},
   "source": [
    "As you can see, this currently ignores function calls, so let's add that.\n",
    "\n",
    "Models require functions to be formatted as a function schema. For convenience, we can define a helper function that turns Python functions into the corresponding function schema."
   ]
  },
  {
   "cell_type": "code",
   "execution_count": 13,
   "metadata": {},
   "outputs": [],
   "source": [
    "import inspect\n",
    "\n",
    "def function_to_schema(func) -> dict:\n",
    "    type_map = {\n",
    "        str: \"string\",\n",
    "        int: \"integer\",\n",
    "        float: \"number\",\n",
    "        bool: \"boolean\",\n",
    "        list: \"array\",\n",
    "        dict: \"object\",\n",
    "        type(None): \"null\",\n",
    "    }\n",
    "\n",
    "    try:\n",
    "        signature = inspect.signature(func)\n",
    "    except ValueError as e:\n",
    "        raise ValueError(\n",
    "            f\"Failed to get signature for function {func.__name__}: {str(e)}\"\n",
    "        )\n",
    "\n",
    "    parameters = {}\n",
    "    for param in signature.parameters.values():\n",
    "        try:\n",
    "            param_type = type_map.get(param.annotation, \"string\")\n",
    "        except KeyError as e:\n",
    "            raise KeyError(\n",
    "                f\"Unknown type annotation {param.annotation} for parameter {param.name}: {str(e)}\"\n",
    "            )\n",
    "        parameters[param.name] = {\"type\": param_type}\n",
    "\n",
    "    required = [\n",
    "        param.name\n",
    "        for param in signature.parameters.values()\n",
    "        if param.default == inspect._empty\n",
    "    ]\n",
    "\n",
    "    return {\n",
    "        \"type\": \"function\",\n",
    "        \"function\": {\n",
    "            \"name\": func.__name__,\n",
    "            \"description\": (func.__doc__ or \"\").strip(),\n",
    "            \"parameters\": {\n",
    "                \"type\": \"object\",\n",
    "                \"properties\": parameters,\n",
    "                \"required\": required,\n",
    "            },\n",
    "        },\n",
    "    }"
   ]
  },
  {
   "cell_type": "markdown",
   "metadata": {},
   "source": [
    "For example:"
   ]
  },
  {
   "cell_type": "code",
   "execution_count": 12,
   "metadata": {},
   "outputs": [
    {
     "name": "stdout",
     "output_type": "stream",
     "text": [
      "{\n",
      "  \"type\": \"function\",\n",
      "  \"function\": {\n",
      "    \"name\": \"sample_function\",\n",
      "    \"description\": \"This is my docstring. Call this function when you want.\",\n",
      "    \"parameters\": {\n",
      "      \"type\": \"object\",\n",
      "      \"properties\": {\n",
      "        \"param_1\": {\n",
      "          \"type\": \"string\"\n",
      "        },\n",
      "        \"param_2\": {\n",
      "          \"type\": \"string\"\n",
      "        },\n",
      "        \"the_third_one\": {\n",
      "          \"type\": \"integer\"\n",
      "        },\n",
      "        \"some_optional\": {\n",
      "          \"type\": \"string\"\n",
      "        }\n",
      "      },\n",
      "      \"required\": [\n",
      "        \"param_1\",\n",
      "        \"param_2\",\n",
      "        \"the_third_one\"\n",
      "      ]\n",
      "    }\n",
      "  }\n",
      "}\n"
     ]
    }
   ],
   "source": [
    "def sample_function(param_1, param_2, the_third_one: int, some_optional=\"John Doe\"):\n",
    "    \"\"\"\n",
    "    This is my docstring. Call this function when you want.\n",
    "    \"\"\"\n",
    "    print(\"Hello, world\")\n",
    "\n",
    "schema =  function_to_schema(sample_function)\n",
    "print(json.dumps(schema, indent=2))"
   ]
  },
  {
   "cell_type": "markdown",
   "metadata": {},
   "source": [
    "Now, we can use this function to pass the tools to the model when we call it."
   ]
  },
  {
   "cell_type": "code",
   "execution_count": 20,
   "metadata": {},
   "outputs": [
    {
     "data": {
      "text/plain": [
       "Function(arguments='{\"search_query\":\"black boot\"}', name='look_up_item')"
      ]
     },
     "execution_count": 20,
     "metadata": {},
     "output_type": "execute_result"
    }
   ],
   "source": [
    "messages = []\n",
    "\n",
    "tools = [execute_refund, look_up_item]\n",
    "tool_schemas = [function_to_schema(tool) for tool in tools]\n",
    "\n",
    "response = client.chat.completions.create(\n",
    "            model=\"gpt-4o-mini\",\n",
    "            messages=[{\"role\": \"user\", \"content\": \"Look up the black boot.\"}],\n",
    "            tools=tool_schemas,\n",
    "        )\n",
    "message = response.choices[0].message\n",
    "\n",
    "message.tool_calls[0].function"
   ]
  },
  {
   "cell_type": "markdown",
   "metadata": {},
   "source": [
    "Finally, when the model calls a tool we need to execute the corresponding function and provide the result back to the model.\n",
    "\n",
    "We can do this by mapping the name of the tool to the python function in a `tool_map`, then looking it up in `execute_tool_call` and calling it. Finally we add the result to the conversation."
   ]
  },
  {
   "cell_type": "code",
   "execution_count": 21,
   "metadata": {},
   "outputs": [
    {
     "name": "stdout",
     "output_type": "stream",
     "text": [
      "Assistant: look_up_item({'search_query': 'black boot'})\n"
     ]
    }
   ],
   "source": [
    "tools_map = {tool.__name__: tool for tool in tools}\n",
    "\n",
    "def execute_tool_call(tool_call, tools_map):\n",
    "    name = tool_call.function.name\n",
    "    args = json.loads(tool_call.function.arguments)\n",
    "\n",
    "    print(f\"Assistant: {name}({args})\")\n",
    "\n",
    "    # call corresponding function with provided arguments\n",
    "    return tools_map[name](**args)\n",
    "\n",
    "for tool_call in message.tool_calls:\n",
    "            result = execute_tool_call(tool_call, tools_map)\n",
    "\n",
    "            # add result back to conversation \n",
    "            result_message = {\n",
    "                \"role\": \"tool\",\n",
    "                \"tool_call_id\": tool_call.id,\n",
    "                \"content\": result,\n",
    "            }\n",
    "            messages.append(result_message)"
   ]
  },
  {
   "cell_type": "markdown",
   "metadata": {},
   "source": [
    "In practice, we'll also want to let the model use the result to produce another response. That response might _also_ contain a tool call, so we can just run this in a loop until there are no more tool calls.\n",
    "\n",
    "If we put everything together, it will look something like this:"
   ]
  },
  {
   "cell_type": "code",
   "execution_count": null,
   "metadata": {},
   "outputs": [],
   "source": [
    "tools = [execute_refund, look_up_item]\n",
    "\n",
    "\n",
    "def run_full_turn(system_message, tools, messages):\n",
    "\n",
    "    num_init_messages = len(messages)\n",
    "    messages = messages.copy()\n",
    "\n",
    "    while True:\n",
    "\n",
    "        # turn python functions into tools and save a reverse map\n",
    "        tool_schemas = [function_to_schema(tool) for tool in tools]\n",
    "        tools_map = {tool.__name__: tool for tool in tools}\n",
    "\n",
    "        # === 1. get openai completion ===\n",
    "        response = client.chat.completions.create(\n",
    "            model=\"gpt-4o-mini\",\n",
    "            messages=[{\"role\": \"system\", \"content\": system_message}] + messages,\n",
    "            tools=tool_schemas or None,\n",
    "        )\n",
    "        message = response.choices[0].message\n",
    "        messages.append(message)\n",
    "\n",
    "        if message.content:  # print assistant response\n",
    "            print(\"Assistant:\", message.content)\n",
    "\n",
    "        if not message.tool_calls:  # if finished handling tool calls, break\n",
    "            break\n",
    "\n",
    "        # === 2. handle tool calls ===\n",
    "\n",
    "        for tool_call in message.tool_calls:\n",
    "            result = execute_tool_call(tool_call, tools_map)\n",
    "\n",
    "            result_message = {\n",
    "                \"role\": \"tool\",\n",
    "                \"tool_call_id\": tool_call.id,\n",
    "                \"content\": result,\n",
    "            }\n",
    "            messages.append(result_message)\n",
    "\n",
    "    # ==== 3. return new messages =====\n",
    "    return messages[num_init_messages:]\n",
    "\n",
    "\n",
    "def execute_tool_call(tool_call, tools_map):\n",
    "    name = tool_call.function.name\n",
    "    args = json.loads(tool_call.function.arguments)\n",
    "\n",
    "    print(f\"Assistant: {name}({args})\")\n",
    "\n",
    "    # call corresponding function with provided arguments\n",
    "    return tools_map[name](**args)\n",
    "\n",
    "\n",
    "messages = []\n",
    "while True:\n",
    "    user = input(\"User: \")\n",
    "    messages.append({\"role\": \"user\", \"content\": user})\n",
    "\n",
    "    new_messages = run_full_turn(system_message, tools, messages)\n",
    "    messages.extend(new_messages)"
   ]
  },
  {
   "cell_type": "markdown",
   "metadata": {},
   "source": [
    "Now that we have a routine, let's say we want to add more steps and more tools. We can up to a point, but eventually if we try growing the routine with too many different tasks it may start to struggle. This is where we can leverage the notion of multiple routines – given a user request, we can load the right routine with the appropriate steps and tools to address it.\n",
    "\n",
    "Dynamically swapping system instructions and tools may seem daunting. However, if we view \"routines\" as \"agents\", then this notion of **handoffs** allow us to represent these swaps simply – as one agent handing off a conversation to another."
   ]
  },
  {
   "cell_type": "markdown",
   "metadata": {},
   "source": [
    "# Handoffs\n",
    "\n",
    "Let's define a **handoff** as an agent (or routine) handing off an active conversation to another agent, much like when you get transfered to someone else on a phone call. Except in this case, the agents have complete knowledge of your prior conversation!\n",
    "\n",
    "To see handoffs in action, let's start by defining a basic class for an Agent."
   ]
  },
  {
   "cell_type": "code",
   "execution_count": 24,
   "metadata": {},
   "outputs": [],
   "source": [
    "class Agent(BaseModel):\n",
    "    name: str = \"Agent\"\n",
    "    model: str = \"gpt-4o-mini\"\n",
    "    instructions: str = \"You are a helpful Agent\"\n",
    "    tools: list = []"
   ]
  },
  {
   "cell_type": "markdown",
   "metadata": {},
   "source": [
    "Now to make our code support it, we can change `run_full_turn` to take an `Agent` instead of separate `system_message` and `tools`:"
   ]
  },
  {
   "cell_type": "code",
   "execution_count": 25,
   "metadata": {},
   "outputs": [],
   "source": [
    "def run_full_turn(agent, messages):\n",
    "\n",
    "    num_init_messages = len(messages)\n",
    "    messages = messages.copy()\n",
    "\n",
    "    while True:\n",
    "\n",
    "        # turn python functions into tools and save a reverse map\n",
    "        tool_schemas = [function_to_schema(tool) for tool in agent.tools]\n",
    "        tools_map = {tool.__name__: tool for tool in agent.tools}\n",
    "\n",
    "        # === 1. get openai completion ===\n",
    "        response = client.chat.completions.create(\n",
    "            model=agent.model,\n",
    "            messages=[{\"role\": \"system\", \"content\": agent.instructions}] + messages,\n",
    "            tools=tool_schemas or None,\n",
    "        )\n",
    "        message = response.choices[0].message\n",
    "        messages.append(message)\n",
    "\n",
    "        if message.content:  # print assistant response\n",
    "            print(\"Assistant:\", message.content)\n",
    "\n",
    "        if not message.tool_calls:  # if finished handling tool calls, break\n",
    "            break\n",
    "\n",
    "        # === 2. handle tool calls ===\n",
    "\n",
    "        for tool_call in message.tool_calls:\n",
    "            result = execute_tool_call(tool_call, tools_map)\n",
    "\n",
    "            result_message = {\n",
    "                \"role\": \"tool\",\n",
    "                \"tool_call_id\": tool_call.id,\n",
    "                \"content\": result,\n",
    "            }\n",
    "            messages.append(result_message)\n",
    "\n",
    "    # ==== 3. return new messages =====\n",
    "    return messages[num_init_messages:]\n",
    "\n",
    "\n",
    "def execute_tool_call(tool_call, tools_map):\n",
    "    name = tool_call.function.name\n",
    "    args = json.loads(tool_call.function.arguments)\n",
    "\n",
    "    print(f\"Assistant: {name}({args})\")\n",
    "\n",
    "    # call corresponding function with provided arguments\n",
    "    return tools_map[name](**args)"
   ]
  },
  {
   "cell_type": "markdown",
   "metadata": {},
   "source": [
    "We can now run multiple agents easily:"
   ]
  },
  {
   "cell_type": "code",
   "execution_count": 31,
   "metadata": {},
   "outputs": [
    {
     "name": "stdout",
     "output_type": "stream",
     "text": [
      "User: Place an order for a black boot.\n",
      "Assistant: place_order({'item_name': 'black boot'})\n",
      "Assistant: Your order for a black boot has been successfully placed! If you need anything else, feel free to ask!\n",
      "User: Actually, I want a refund.\n",
      "Assistant: execute_refund({'item_name': 'black boot'})\n",
      "Assistant: Your refund for the black boot has been successfully processed. If you need further assistance, just let me know!\n"
     ]
    }
   ],
   "source": [
    "def execute_refund(item_name):\n",
    "    return \"success\"\n",
    "\n",
    "refund_agent = Agent(\n",
    "    name=\"Refund Agent\",\n",
    "    instructions=\"You are a refund agent. Help the user with refunds.\",\n",
    "    tools=[execute_refund],\n",
    ")\n",
    "\n",
    "def place_order(item_name):\n",
    "    return \"success\"\n",
    "\n",
    "sales_assistant = Agent(\n",
    "    name=\"Sales Assistant\",\n",
    "    instructions=\"You are a sales assistant. Sell the user a product.\",\n",
    "    tools=[place_order],\n",
    ")\n",
    "\n",
    "\n",
    "messages = []\n",
    "user_query = \"Place an order for a black boot.\"\n",
    "print(\"User:\", user_query)\n",
    "messages.append({\"role\": \"user\", \"content\": user_query})\n",
    "\n",
    "response = run_full_turn(sales_assistant, messages) # sales assistant\n",
    "messages.extend(response)\n",
    "\n",
    "\n",
    "user_query = \"Actually, I want a refund.\" # implitly refers to the last item\n",
    "print(\"User:\", user_query)\n",
    "messages.append({\"role\": \"user\", \"content\": user_query})\n",
    "response = run_full_turn(refund_agent, messages) # refund agent"
   ]
  },
  {
   "cell_type": "markdown",
   "metadata": {},
   "source": [
    "Great! But we did the handoff manually here – we want the agents themselves to decide when to perform a handoff. A simple, but surprisingly effective way to do this is by giving them a `transfer_to_XXX` function, where `XXX` is some agent. The model is smart enough to know to call this function when it makes sense to make a handoff!"
   ]
  },
  {
   "cell_type": "markdown",
   "metadata": {},
   "source": [
    "### Handoff Functions\n",
    "\n",
    "Now that agent can express the _intent_ to make a handoff, we must make it actually happen. There's many ways to do this, but there's one particularly clean way.\n",
    "\n",
    "For the agent functions we've defined so far, like `execute_refund` or `place_order` they return a string, which will be provided to the model. What if instead, we return an `Agent` object to indate which agent we want to transfer to? Like so:"
   ]
  },
  {
   "cell_type": "code",
   "execution_count": null,
   "metadata": {},
   "outputs": [],
   "source": [
    "refund_agent = Agent(\n",
    "    name=\"Refund Agent\",\n",
    "    instructions=\"You are a refund agent. Help the user with refunds.\",\n",
    "    tools=[execute_refund],\n",
    ")\n",
    "\n",
    "def transfer_to_refunds():\n",
    "    return refund_agent\n",
    "\n",
    "sales_assistant = Agent(\n",
    "    name=\"Sales Assistant\",\n",
    "    instructions=\"You are a sales assistant. Sell the user a product.\",\n",
    "    tools=[place_order],\n",
    ")"
   ]
  },
  {
   "cell_type": "markdown",
   "metadata": {},
   "source": [
    "We can then update our code to check the return type of a function response, and if it's an `Agent`, update the agent in use! Additionally, now `run_full_turn` will need to return the latest agent in use in case there are handoffs. (We can do this in a `Response` class to keep things neat.)"
   ]
  },
  {
   "cell_type": "code",
   "execution_count": null,
   "metadata": {},
   "outputs": [],
   "source": [
    "class Response(BaseModel):\n",
    "    agent: Optional[Agent]\n",
    "    messages: list"
   ]
  },
  {
   "cell_type": "markdown",
   "metadata": {},
   "source": [
    "Now for the updated `run_full_turn`:"
   ]
  },
  {
   "cell_type": "code",
   "execution_count": null,
   "metadata": {},
   "outputs": [],
   "source": [
    "def run_full_turn(agent, messages):\n",
    "\n",
    "    current_agent = agent\n",
    "    num_init_messages = len(messages)\n",
    "    messages = messages.copy()\n",
    "\n",
    "    while True:\n",
    "\n",
    "        # turn python functions into tools and save a reverse map\n",
    "        tool_schemas = [function_to_schema(tool) for tool in current_agent.tools]\n",
    "        tools = {tool.__name__: tool for tool in current_agent.tools}\n",
    "\n",
    "        # === 1. get openai completion ===\n",
    "        response = client.chat.completions.create(\n",
    "            model=agent.model,\n",
    "            messages=[{\"role\": \"system\", \"content\": current_agent.instructions}]\n",
    "            + messages,\n",
    "            tools=tool_schemas or None,\n",
    "        )\n",
    "        message = response.choices[0].message\n",
    "        messages.append(message)\n",
    "\n",
    "        if message.content:  # print agent response\n",
    "            print(f\"{current_agent.name}:\", message.content)\n",
    "\n",
    "        if not message.tool_calls:  # if finished handling tool calls, break\n",
    "            break\n",
    "\n",
    "        # === 2. handle tool calls ===\n",
    "\n",
    "        for tool_call in message.tool_calls:\n",
    "            result = execute_tool_call(tool_call, tools, current_agent.name)\n",
    "\n",
    "            if type(result) is Agent:  # if agent transfer, update current agent\n",
    "                current_agent = result\n",
    "                result = (\n",
    "                    f\"Transfered to {current_agent.name}. Adopt persona immediately.\"\n",
    "                )\n",
    "\n",
    "            result_message = {\n",
    "                \"role\": \"tool\",\n",
    "                \"tool_call_id\": tool_call.id,\n",
    "                \"content\": result,\n",
    "            }\n",
    "            messages.append(result_message)\n",
    "\n",
    "    # ==== 3. return last agent used and new messages =====\n",
    "    return Response(agent=current_agent, messages=messages[num_init_messages:])\n",
    "\n",
    "\n",
    "def execute_tool_call(tool_call, tools, agent_name):\n",
    "    name = tool_call.function.name\n",
    "    args = json.loads(tool_call.function.arguments)\n",
    "\n",
    "    print(f\"{agent_name}:\", f\"{name}({args})\")\n",
    "\n",
    "    return tools[name](**args)  # call corresponding function with provided arguments"
   ]
  },
  {
   "cell_type": "markdown",
   "metadata": {},
   "source": [
    "Let's look at an example with more Agents."
   ]
  },
  {
   "cell_type": "code",
   "execution_count": null,
   "metadata": {},
   "outputs": [],
   "source": [
    "def escalate_to_human(summary):\n",
    "    \"\"\"Only call this if explicitly asked to.\"\"\"\n",
    "    print(\"Escalating to human agent...\")\n",
    "    print(\"\\n=== Escalation Report ===\")\n",
    "    print(f\"Summary: {summary}\")\n",
    "    print(\"=========================\\n\")\n",
    "    exit()\n",
    "\n",
    "\n",
    "def transfer_to_sales_agent():\n",
    "    \"\"\"User for anything sales or buying related.\"\"\"\n",
    "    return sales_agent\n",
    "\n",
    "\n",
    "def transfer_to_issues_and_repairs():\n",
    "    \"\"\"User for issues, repairs, or refunds.\"\"\"\n",
    "    return issues_and_repairs_agent\n",
    "\n",
    "\n",
    "def transfer_back_to_triage():\n",
    "    \"\"\"Call this if the user brings up a topic outside of your purview,\n",
    "    including escalating to human.\"\"\"\n",
    "    return triage_agent\n",
    "\n",
    "\n",
    "triage_agent = Agent(\n",
    "    name=\"Triage Agent\",\n",
    "    instructions=(\n",
    "        \"You are a customer service bot for ACME Inc. \"\n",
    "        \"Introduce yourself. Always be very brief. \"\n",
    "        \"Gather information to direct the customer to the right department. \"\n",
    "        \"But make your questions subtle and natural.\"\n",
    "    ),\n",
    "    tools=[transfer_to_sales_agent, transfer_to_issues_and_repairs, escalate_to_human],\n",
    ")\n",
    "\n",
    "\n",
    "def execute_order(product, price: int):\n",
    "    \"\"\"Price should be in USD.\"\"\"\n",
    "    print(\"\\n\\n=== Order Summary ===\")\n",
    "    print(f\"Product: {product}\")\n",
    "    print(f\"Price: ${price}\")\n",
    "    print(\"=================\\n\")\n",
    "    confirm = input(\"Confirm order? y/n: \").strip().lower()\n",
    "    if confirm == \"y\":\n",
    "        print(\"Order execution successful!\")\n",
    "        return \"Success\"\n",
    "    else:\n",
    "        print(\"Order cancelled!\")\n",
    "        return \"User cancelled order.\"\n",
    "\n",
    "\n",
    "sales_agent = Agent(\n",
    "    name=\"Sales Agent\",\n",
    "    instructions=(\n",
    "        \"You are a sales agent for ACME Inc.\"\n",
    "        \"Always answer in a sentence or less.\"\n",
    "        \"Follow the following routine with the user:\"\n",
    "        \"1. Ask them about any problems in their life related to catching roadrunners.\\n\"\n",
    "        \"2. Casually mention one of ACME's crazy made-up products can help.\\n\"\n",
    "        \" - Don't mention price.\\n\"\n",
    "        \"3. Once the user is bought in, drop a ridiculous price.\\n\"\n",
    "        \"4. Only after everything, and if the user says yes, \"\n",
    "        \"tell them a crazy caveat and execute their order.\\n\"\n",
    "        \"\"\n",
    "    ),\n",
    "    tools=[execute_order, transfer_back_to_triage],\n",
    ")\n",
    "\n",
    "\n",
    "def look_up_item(search_query):\n",
    "    \"\"\"Use to find item ID.\n",
    "    Search query can be a description or keywords.\"\"\"\n",
    "    item_id = \"item_132612938\"\n",
    "    print(\"Found item:\", item_id)\n",
    "    return item_id\n",
    "\n",
    "\n",
    "def execute_refund(item_id, reason=\"not provided\"):\n",
    "    print(\"\\n\\n=== Refund Summary ===\")\n",
    "    print(f\"Item ID: {item_id}\")\n",
    "    print(f\"Reason: {reason}\")\n",
    "    print(\"=================\\n\")\n",
    "    print(\"Refund execution successful!\")\n",
    "    return \"success\"\n",
    "\n",
    "\n",
    "issues_and_repairs_agent = Agent(\n",
    "    name=\"Issues and Repairs Agent\",\n",
    "    instructions=(\n",
    "        \"You are a customer support agent for ACME Inc.\"\n",
    "        \"Always answer in a sentence or less.\"\n",
    "        \"Follow the following routine with the user:\"\n",
    "        \"1. First, ask probing questions and understand the user's problem deeper.\\n\"\n",
    "        \" - unless the user has already provided a reason.\\n\"\n",
    "        \"2. Propose a fix (make one up).\\n\"\n",
    "        \"3. ONLY if not satisfied, offer a refund.\\n\"\n",
    "        \"4. If accepted, search for the ID and then execute refund.\"\n",
    "        \"\"\n",
    "    ),\n",
    "    tools=[execute_refund, look_up_item, transfer_back_to_triage],\n",
    ")"
   ]
  },
  {
   "cell_type": "markdown",
   "metadata": {},
   "source": [
    "Finally, we can run this in a loop (this won't run in Python notebooks, so you can try this in a separate Python file):"
   ]
  },
  {
   "cell_type": "code",
   "execution_count": null,
   "metadata": {},
   "outputs": [],
   "source": [
    "agent = triage_agent\n",
    "messages = []\n",
    "\n",
    "while True:\n",
    "    user = input(\"User: \")\n",
    "    messages.append({\"role\": \"user\", \"content\": user})\n",
    "\n",
    "    response = run_full_turn(agent, messages)\n",
    "    agent = response.agent\n",
    "    messages.extend(response.messages)"
   ]
  },
  {
   "cell_type": "markdown",
   "metadata": {},
   "source": [
    "# Swarm\n",
    "\n",
    "As a proof of concept, we've packaged these ideas into a sample library called [Swarm](https://github.com/openai/swarm). It is meant as an example only, and should not be directly used in production. However, feel free to take the ideas and code to build your own!"
   ]
  }
 ],
 "metadata": {
  "kernelspec": {
   "display_name": "Python 3 (ipykernel)",
   "language": "python",
   "name": "python3"
  },
  "language_info": {
   "codemirror_mode": {
    "name": "ipython",
    "version": 3
   },
   "file_extension": ".py",
   "mimetype": "text/x-python",
   "name": "python",
   "nbconvert_exporter": "python",
   "pygments_lexer": "ipython3",
   "version": "3.11.9"
  }
 },
 "nbformat": 4,
 "nbformat_minor": 2
}<|MERGE_RESOLUTION|>--- conflicted
+++ resolved
@@ -46,11 +46,7 @@
    "source": [
     "# Routines\n",
     "\n",
-<<<<<<< HEAD
     "The notion of a \"routine\" is not strictly defined, and instead meant to capture the idea of a set of steps. Concretely, let's define a routine to be a list of instructions in natural language (which we'll represent with a system prompt), along with the tools necessary to complete them.\n",
-=======
-    "The notion of a \"routine\" is not strictly defined, and instead meant to capture the idea of a set of steps. Concretely, let's define a routine to be a list of instructions in natural langauge (which we'll represent with a system prompt), along with the tools necessary to complete them.\n",
->>>>>>> 3f60de05
     "\n",
     "\n",
     "\n",
