--- conflicted
+++ resolved
@@ -30,15 +30,9 @@
     "from openai import OpenAI\n",
     "client = OpenAI()\n",
     "\n",
-<<<<<<< HEAD
     "embedding = client.embeddings.create(\n",
     "    input=\"Your text goes here\", model=\"text-embedding-ada-002\"\n",
     ").data[0].embedding\n",
-=======
-    "embedding = openai.Embedding.create(\n",
-    "    input=\"Your text goes here\", model=\"text-embedding-3-small\"\n",
-    ")[\"data\"][0][\"embedding\"]\n",
->>>>>>> ac7f6552
     "len(embedding)\n"
    ]
   },
@@ -62,15 +56,9 @@
     "\n",
     "num_embeddings = 10000 # Some large number\n",
     "for i in range(num_embeddings):\n",
-<<<<<<< HEAD
     "    embedding = client.embeddings.create(\n",
     "        input=\"Your text goes here\", model=\"text-embedding-ada-002\"\n",
     "    ).data[0].embedding\n",
-=======
-    "    embedding = openai.Embedding.create(\n",
-    "        input=\"Your text goes here\", model=\"text-embedding-3-small\"\n",
-    "    )[\"data\"][0][\"embedding\"]\n",
->>>>>>> ac7f6552
     "    print(len(embedding))"
    ]
   },
@@ -95,13 +83,8 @@
     "\n",
     "# Retry up to 6 times with exponential backoff, starting at 1 second and maxing out at 20 seconds delay\n",
     "@retry(wait=wait_random_exponential(min=1, max=20), stop=stop_after_attempt(6))\n",
-<<<<<<< HEAD
-    "def get_embedding(text: str, model=\"text-embedding-ada-002\") -> list[float]:\n",
+    "def get_embedding(text: str, model=\"text-embedding-3-small\") -> list[float]:\n",
     "    return client.embeddings.create(input=[text], model=model).data[0].embedding\n",
-=======
-    "def get_embedding(text: str, model=\"text-embedding-3-small\") -> list[float]:\n",
-    "    return openai.Embedding.create(input=[text], model=model)[\"data\"][0][\"embedding\"]\n",
->>>>>>> ac7f6552
     "\n",
     "embedding = get_embedding(\"Your text goes here\", model=\"text-embedding-3-small\")\n",
     "print(len(embedding))"
