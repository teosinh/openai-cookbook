--- conflicted
+++ resolved
@@ -74,10 +74,6 @@
     "import openai\n",
     "\n",
     "import tiktoken\n",
-<<<<<<< HEAD
-    "# from tenacity import retry, wait_random_exponential, stop_after_attempt\n",
-=======
->>>>>>> 3ad0e718
     "from typing import List, Iterator\n",
     "import pandas as pd\n",
     "import numpy as np\n",
@@ -134,18 +130,11 @@
    "metadata": {},
    "outputs": [],
    "source": [
-<<<<<<< HEAD
-    "# We'll use the datasets library to pull the Simple Wikipedia dataset for embedding\n",
-    "dataset = list(load_dataset(\"wikipedia\", \"20220301.simple\")[\"train\"])\n",
-    "# Limited to 25k articles for demo purposes\n",
-    "dataset = dataset[:25_000]"
-=======
     "import zipfile\n",
     "with zipfile.ZipFile(\"vector_database_wikipedia_articles_embedded.zip\",\"r\") as zip_ref:\n",
     "    zip_ref.extractall(\"../data\")\n",
     "    \n",
     "article_df = pd.read_csv('../data/vector_database_wikipedia_articles_embedded.csv')"
->>>>>>> 3ad0e718
    ]
   },
   {
@@ -226,11 +215,7 @@
   {
    "cell_type": "code",
    "execution_count": null,
-<<<<<<< HEAD
-   "id": "1844cd7f",
-=======
    "id": "0a71c575",
->>>>>>> 3ad0e718
    "metadata": {},
    "outputs": [],
    "source": [
@@ -262,11 +247,7 @@
   {
    "cell_type": "code",
    "execution_count": null,
-<<<<<<< HEAD
-   "id": "67040d12",
-=======
    "id": "7ea9ad46",
->>>>>>> 3ad0e718
    "metadata": {},
    "outputs": [],
    "source": [
@@ -288,11 +269,7 @@
   {
    "cell_type": "code",
    "execution_count": null,
-<<<<<<< HEAD
-   "id": "3a0f4886",
-=======
    "id": "5daeba00",
->>>>>>> 3ad0e718
    "metadata": {},
    "outputs": [],
    "source": [
@@ -305,11 +282,7 @@
   {
    "cell_type": "code",
    "execution_count": null,
-<<<<<<< HEAD
-   "id": "2128d262",
-=======
    "id": "5fc1b083",
->>>>>>> 3ad0e718
    "metadata": {},
    "outputs": [],
    "source": [
@@ -322,11 +295,7 @@
   {
    "cell_type": "code",
    "execution_count": null,
-<<<<<<< HEAD
-   "id": "782afb41",
-=======
    "id": "f90c7fba",
->>>>>>> 3ad0e718
    "metadata": {},
    "outputs": [],
    "source": [
@@ -359,11 +328,7 @@
   {
    "cell_type": "code",
    "execution_count": null,
-<<<<<<< HEAD
-   "id": "b257caf9",
-=======
    "id": "3c8c2aa1",
->>>>>>> 3ad0e718
    "metadata": {},
    "outputs": [],
    "source": [
@@ -483,11 +448,7 @@
   {
    "cell_type": "code",
    "execution_count": null,
-<<<<<<< HEAD
    "id": "a78f95d1",
-=======
-   "id": "b9ea472d",
->>>>>>> 3ad0e718
    "metadata": {},
    "outputs": [],
    "source": [
@@ -503,11 +464,7 @@
   {
    "cell_type": "code",
    "execution_count": null,
-<<<<<<< HEAD
    "id": "e00b7d68",
-=======
-   "id": "13be220d",
->>>>>>> 3ad0e718
    "metadata": {},
    "outputs": [],
    "source": [
@@ -523,11 +480,7 @@
   {
    "cell_type": "code",
    "execution_count": null,
-<<<<<<< HEAD
    "id": "1d370afa",
-=======
-   "id": "73d33184",
->>>>>>> 3ad0e718
    "metadata": {},
    "outputs": [],
    "source": [
@@ -551,11 +504,7 @@
   {
    "cell_type": "code",
    "execution_count": null,
-<<<<<<< HEAD
    "id": "0e6175a1",
-=======
-   "id": "e868d143",
->>>>>>> 3ad0e718
    "metadata": {},
    "outputs": [],
    "source": [
@@ -598,7 +547,6 @@
   {
    "cell_type": "code",
    "execution_count": null,
-<<<<<<< HEAD
    "id": "ea838e7d",
    "metadata": {},
    "outputs": [],
@@ -621,11 +569,6 @@
    "id": "b4c967ec",
    "metadata": {},
    "outputs": [],
-=======
-   "id": "786d437f",
-   "metadata": {},
-   "outputs": [],
->>>>>>> 3ad0e718
    "source": [
     "### Step 2 - import data\n",
     "\n",
@@ -656,11 +599,7 @@
   {
    "cell_type": "code",
    "execution_count": null,
-<<<<<<< HEAD
    "id": "f826e1ad",
-=======
-   "id": "3658693c",
->>>>>>> 3ad0e718
    "metadata": {},
    "outputs": [],
    "source": [
@@ -706,11 +645,7 @@
   {
    "cell_type": "code",
    "execution_count": null,
-<<<<<<< HEAD
    "id": "add222d7",
-=======
-   "id": "5acd5437",
->>>>>>> 3ad0e718
    "metadata": {},
    "outputs": [],
    "source": [
@@ -739,11 +674,7 @@
   {
    "cell_type": "code",
    "execution_count": null,
-<<<<<<< HEAD
    "id": "c888aa4b",
-=======
-   "id": "15def653",
->>>>>>> 3ad0e718
    "metadata": {},
    "outputs": [],
    "source": [
@@ -757,11 +688,7 @@
   {
    "cell_type": "code",
    "execution_count": null,
-<<<<<<< HEAD
    "id": "c54cd8e9",
-=======
-   "id": "93c4a696",
->>>>>>> 3ad0e718
    "metadata": {},
    "outputs": [],
    "source": [
@@ -874,11 +801,7 @@
   {
    "cell_type": "code",
    "execution_count": null,
-<<<<<<< HEAD
-   "id": "5b568db8",
-=======
    "id": "76d697e9",
->>>>>>> 3ad0e718
    "metadata": {
     "ExecuteTime": {
      "end_time": "2023-01-18T09:28:38.928205Z",
@@ -893,11 +816,7 @@
   {
    "cell_type": "code",
    "execution_count": null,
-<<<<<<< HEAD
-   "id": "1826b470",
-=======
    "id": "1deeb539",
->>>>>>> 3ad0e718
    "metadata": {
     "ExecuteTime": {
      "end_time": "2023-01-18T09:29:19.806639Z",
