{
 "cells": [
  {
   "cell_type": "markdown",
   "id": "cb1537e6",
   "metadata": {},
   "source": [
    "# Using Vector Databases for Embeddings Search\n",
    "\n",
    "This notebook takes you through a simple flow to download some data, embed it, and then index and search it using a selection of vector databases. This is a common requirement for customers who want to store and search our embeddings with their own data in a secure environment to support production use cases such as chatbots, topic modelling and more.\n",
    "\n",
    "### What is a Vector Database\n",
    "\n",
    "A vector database is a database made to store, manage and search embedding vectors. The use of embeddings to encode unstructured data (text, audio, video and more) as vectors for consumption by machine-learning models has exploded in recent years, due to the increasing effectiveness of AI in solving use cases involving natural language, image recognition and other unstructured forms of data. Vector databases have emerged as an effective solution for enterprises to deliver and scale these use cases.\n",
    "\n",
    "### Why use a Vector Database\n",
    "\n",
    "Vector databases enable enterprises to take many of the embeddings use cases we've shared in this repo (question and answering, chatbot and recommendation services, for example), and make use of them in a secure, scalable environment. Many of our customers make embeddings solve their problems at small scale but performance and security hold them back from going into production - we see vector databases as a key component in solving that, and in this guide we'll walk through the basics of embedding text data, storing it in a vector database and using it for semantic search.\n",
    "\n",
    "\n",
    "### Demo Flow\n",
    "The demo flow is:\n",
    "- **Setup**: Import packages and set any required variables\n",
    "- **Load data**: Load a dataset and embed it using OpenAI embeddings\n",
    "- **Pinecone**\n",
    "    - *Setup*: Here we'll set up the Python client for Pinecone. For more details go [here](https://docs.pinecone.io/docs/quickstart)\n",
    "    - *Index Data*: We'll create an index with namespaces for __titles__ and __content__\n",
    "    - *Search Data*: We'll test out both namespaces with search queries to confirm it works\n",
    "- **Weaviate**\n",
    "    - *Setup*: Here we'll set up the Python client for Weaviate. For more details go [here](https://weaviate.io/developers/weaviate/current/client-libraries/python.html)\n",
    "    - *Index Data*: We'll create an index with __title__ search vectors in it\n",
    "    - *Search Data*: We'll run a few searches to confirm it works\n",
    "- **Qdrant**\n",
    "    - *Setup*: Here we'll set up the Python client for Qdrant. For more details go [here](https://github.com/qdrant/qdrant_client)\n",
    "    - *Index Data*: We'll create a collection with vectors for __titles__ and __content__\n",
    "    - *Search Data*: We'll run a few searches to confirm it works\n",
    "\n",
    "Once you've run through this notebook you should have a basic understanding of how to setup and use vector databases, and can move on to more complex use cases making use of our embeddings."
   ]
  },
  {
   "cell_type": "markdown",
   "id": "e2b59250",
   "metadata": {},
   "source": [
    "## Setup\n",
    "\n",
    "Import the required libraries and set the embedding model that we'd like to use."
   ]
  },
  {
   "cell_type": "code",
   "execution_count": null,
   "id": "8d8810f9",
   "metadata": {},
   "outputs": [],
   "source": [
    "# We'll need to install the clients for all vector databases\n",
    "!pip install pinecone-client\n",
    "!pip install weaviate-client\n",
    "!pip install qdrant-client"
   ]
  },
  {
   "cell_type": "code",
   "execution_count": 3,
   "id": "5be94df6",
   "metadata": {},
   "outputs": [],
   "source": [
    "import openai\n",
    "\n",
    "import tiktoken\n",
    "# from tenacity import retry, wait_random_exponential, stop_after_attempt\n",
    "from typing import List, Iterator\n",
    "import concurrent\n",
    "from tqdm import tqdm\n",
    "import pandas as pd\n",
    "from datasets import load_dataset\n",
    "import numpy as np\n",
    "import os\n",
    "\n",
    "# Pinecone's client library for Python\n",
    "import pinecone\n",
    "\n",
    "# Weaviate's client library for Python\n",
    "import weaviate\n",
    "\n",
    "# Qdrant's client library for Python\n",
    "import qdrant_client\n",
    "\n",
    "# I've set this to our new embeddings model, this can be changed to the embedding model of your choice\n",
    "EMBEDDING_MODEL = \"text-embedding-ada-002\"\n",
    "\n",
    "# Ignore unclosed SSL socket warnings - optional in case you get these errors\n",
    "import warnings\n",
    "\n",
    "warnings.filterwarnings(action=\"ignore\", message=\"unclosed\", category=ResourceWarning)\n",
    "warnings.filterwarnings(\"ignore\", category=DeprecationWarning) "
   ]
  },
  {
   "cell_type": "markdown",
   "id": "e5d9d2e1",
   "metadata": {},
   "source": [
    "## Load data\n",
    "\n",
    "In this section we'll source the data for this task, embed it and format it for insertion into a vector database"
   ]
  },
  {
   "cell_type": "code",
   "execution_count": 4,
   "id": "bd99e08e",
   "metadata": {},
   "outputs": [],
   "source": [
    "# Simple function to take in a list of text objects and return them as a list of embeddings\n",
    "def get_embeddings(input: List):\n",
    "    response = openai.Embedding.create(\n",
    "        input=input,\n",
    "        model=EMBEDDING_MODEL,\n",
    "    )[\"data\"]\n",
    "    return [data[\"embedding\"] for data in response]\n",
    "\n",
    "def batchify(iterable, n=1):\n",
    "    l = len(iterable)\n",
    "    for ndx in range(0, l, n):\n",
    "        yield iterable[ndx : min(ndx + n, l)]\n",
    "\n",
    "# Function for batching and parallel processing the embeddings\n",
    "def embed_corpus(\n",
    "    corpus: List[str],\n",
    "    batch_size=64,\n",
    "    num_workers=8,\n",
    "    max_context_len=8191,\n",
    "):\n",
    "\n",
    "    # Encode the corpus, truncating to max_context_len\n",
    "    encoding = tiktoken.get_encoding(\"cl100k_base\")\n",
    "    encoded_corpus = [\n",
    "        encoded_article[:max_context_len] for encoded_article in encoding.encode_batch(corpus)\n",
    "    ]\n",
    "\n",
    "    # Calculate corpus statistics: the number of inputs, the total number of tokens, and the estimated cost to embed\n",
    "    num_tokens = sum(len(article) for article in encoded_corpus)\n",
    "    cost_to_embed_tokens = num_tokens / 1_000 * 0.0004\n",
    "    print(\n",
    "        f\"num_articles={len(encoded_corpus)}, num_tokens={num_tokens}, est_embedding_cost={cost_to_embed_tokens:.2f} USD\"\n",
    "    )\n",
    "\n",
    "    # Embed the corpus\n",
    "    with concurrent.futures.ThreadPoolExecutor(max_workers=num_workers) as executor:\n",
    "        \n",
    "        futures = [\n",
    "            executor.submit(get_embeddings, text_batch)\n",
    "            for text_batch in batchify(encoded_corpus, batch_size)\n",
    "        ]\n",
    "\n",
    "        with tqdm(total=len(encoded_corpus)) as pbar:\n",
    "            for _ in concurrent.futures.as_completed(futures):\n",
    "                pbar.update(batch_size)\n",
    "\n",
    "        embeddings = []\n",
    "        for future in futures:\n",
    "            data = future.result()\n",
    "            embeddings.extend(data)\n",
    "\n",
    "        return embeddings"
   ]
  },
  {
   "cell_type": "code",
   "execution_count": null,
   "id": "0c1c73cb",
   "metadata": {},
   "outputs": [],
   "source": [
    "# We'll use the datasets library to pull the Simple Wikipedia dataset for embedding\n",
    "dataset = list(load_dataset(\"wikipedia\", \"20220301.simple\")[\"train\"])\n",
    "# Limited to 25k articles for demo purposes\n",
    "dataset = dataset[:25_000]"
   ]
  },
  {
   "cell_type": "code",
   "execution_count": 6,
   "id": "e6ee90ce",
   "metadata": {},
   "outputs": [
    {
     "name": "stdout",
     "output_type": "stream",
     "text": [
      "num_articles=25000, num_tokens=12896881, est_embedding_cost=5.16 USD\n"
     ]
    },
    {
     "name": "stderr",
     "output_type": "stream",
     "text": [
      "25024it [01:06, 377.31it/s]                                                                                                                                           "
     ]
    },
    {
     "name": "stdout",
     "output_type": "stream",
     "text": [
      "CPU times: user 16.3 s, sys: 2.24 s, total: 18.5 s\n",
      "Wall time: 1min 8s\n"
     ]
    },
    {
     "name": "stderr",
     "output_type": "stream",
     "text": [
      "\n"
     ]
    }
   ],
   "source": [
    "%%time\n",
    "# Embed the article text\n",
    "dataset_embeddings = embed_corpus([article[\"text\"] for article in dataset])"
   ]
  },
  {
   "cell_type": "code",
   "execution_count": 7,
   "id": "850c7215",
   "metadata": {},
   "outputs": [
    {
     "name": "stdout",
     "output_type": "stream",
     "text": [
      "num_articles=25000, num_tokens=88300, est_embedding_cost=0.04 USD\n"
     ]
    },
    {
     "name": "stderr",
     "output_type": "stream",
     "text": [
      "25024it [00:36, 683.22it/s]                                                                                                                                           \n"
     ]
    }
   ],
   "source": [
    "# Embed the article titles separately\n",
    "title_embeddings = embed_corpus([article[\"title\"] for article in dataset])"
   ]
  },
  {
   "cell_type": "code",
   "execution_count": 122,
   "id": "1410daaa",
   "metadata": {},
   "outputs": [
    {
     "data": {
      "text/html": [
       "<div>\n",
       "<style scoped>\n",
       "    .dataframe tbody tr th:only-of-type {\n",
       "        vertical-align: middle;\n",
       "    }\n",
       "\n",
       "    .dataframe tbody tr th {\n",
       "        vertical-align: top;\n",
       "    }\n",
       "\n",
       "    .dataframe thead th {\n",
       "        text-align: right;\n",
       "    }\n",
       "</style>\n",
       "<table border=\"1\" class=\"dataframe\">\n",
       "  <thead>\n",
       "    <tr style=\"text-align: right;\">\n",
       "      <th></th>\n",
       "      <th>id</th>\n",
       "      <th>url</th>\n",
       "      <th>title</th>\n",
       "      <th>text</th>\n",
       "      <th>title_vector</th>\n",
       "      <th>content_vector</th>\n",
       "      <th>vector_id</th>\n",
       "    </tr>\n",
       "  </thead>\n",
       "  <tbody>\n",
       "    <tr>\n",
       "      <th>0</th>\n",
       "      <td>1</td>\n",
       "      <td>https://simple.wikipedia.org/wiki/April</td>\n",
       "      <td>April</td>\n",
       "      <td>April is the fourth month of the year in the J...</td>\n",
       "      <td>[0.001009464613161981, -0.020700545981526375, ...</td>\n",
       "      <td>[-0.011253940872848034, -0.013491976074874401,...</td>\n",
       "      <td>0</td>\n",
       "    </tr>\n",
       "    <tr>\n",
       "      <th>1</th>\n",
       "      <td>2</td>\n",
       "      <td>https://simple.wikipedia.org/wiki/August</td>\n",
       "      <td>August</td>\n",
       "      <td>August (Aug.) is the eighth month of the year ...</td>\n",
       "      <td>[0.0009286514250561595, 0.000820168002974242, ...</td>\n",
       "      <td>[0.0003609954728744924, 0.007262262050062418, ...</td>\n",
       "      <td>1</td>\n",
       "    </tr>\n",
       "    <tr>\n",
       "      <th>2</th>\n",
       "      <td>6</td>\n",
       "      <td>https://simple.wikipedia.org/wiki/Art</td>\n",
       "      <td>Art</td>\n",
       "      <td>Art is a creative activity that expresses imag...</td>\n",
       "      <td>[0.003393713850528002, 0.0061537534929811954, ...</td>\n",
       "      <td>[-0.004959689453244209, 0.015772193670272827, ...</td>\n",
       "      <td>2</td>\n",
       "    </tr>\n",
       "    <tr>\n",
       "      <th>3</th>\n",
       "      <td>8</td>\n",
       "      <td>https://simple.wikipedia.org/wiki/A</td>\n",
       "      <td>A</td>\n",
       "      <td>A or a is the first letter of the English alph...</td>\n",
       "      <td>[0.0153952119871974, -0.013759135268628597, 0....</td>\n",
       "      <td>[0.024894846603274345, -0.022186409682035446, ...</td>\n",
       "      <td>3</td>\n",
       "    </tr>\n",
       "    <tr>\n",
       "      <th>4</th>\n",
       "      <td>9</td>\n",
       "      <td>https://simple.wikipedia.org/wiki/Air</td>\n",
       "      <td>Air</td>\n",
       "      <td>Air refers to the Earth's atmosphere. Air is a...</td>\n",
       "      <td>[0.02224554680287838, -0.02044147066771984, -0...</td>\n",
       "      <td>[0.021524671465158463, 0.018522677943110466, -...</td>\n",
       "      <td>4</td>\n",
       "    </tr>\n",
       "  </tbody>\n",
       "</table>\n",
       "</div>"
      ],
      "text/plain": [
       "  id                                       url   title  \\\n",
       "0  1   https://simple.wikipedia.org/wiki/April   April   \n",
       "1  2  https://simple.wikipedia.org/wiki/August  August   \n",
       "2  6     https://simple.wikipedia.org/wiki/Art     Art   \n",
       "3  8       https://simple.wikipedia.org/wiki/A       A   \n",
       "4  9     https://simple.wikipedia.org/wiki/Air     Air   \n",
       "\n",
       "                                                text  \\\n",
       "0  April is the fourth month of the year in the J...   \n",
       "1  August (Aug.) is the eighth month of the year ...   \n",
       "2  Art is a creative activity that expresses imag...   \n",
       "3  A or a is the first letter of the English alph...   \n",
       "4  Air refers to the Earth's atmosphere. Air is a...   \n",
       "\n",
       "                                        title_vector  \\\n",
       "0  [0.001009464613161981, -0.020700545981526375, ...   \n",
       "1  [0.0009286514250561595, 0.000820168002974242, ...   \n",
       "2  [0.003393713850528002, 0.0061537534929811954, ...   \n",
       "3  [0.0153952119871974, -0.013759135268628597, 0....   \n",
       "4  [0.02224554680287838, -0.02044147066771984, -0...   \n",
       "\n",
       "                                      content_vector vector_id  \n",
       "0  [-0.011253940872848034, -0.013491976074874401,...         0  \n",
       "1  [0.0003609954728744924, 0.007262262050062418, ...         1  \n",
       "2  [-0.004959689453244209, 0.015772193670272827, ...         2  \n",
       "3  [0.024894846603274345, -0.022186409682035446, ...         3  \n",
       "4  [0.021524671465158463, 0.018522677943110466, -...         4  "
      ]
     },
     "execution_count": 122,
     "metadata": {},
     "output_type": "execute_result"
    }
   ],
   "source": [
    "# We will then store the result in another dataframe, and prep the data for insertion into a vector DB\n",
    "article_df = pd.DataFrame(dataset)\n",
    "article_df['title_vector'] = title_embeddings\n",
    "article_df['content_vector'] = dataset_embeddings\n",
    "article_df['vector_id'] = article_df.index\n",
    "article_df['vector_id'] = article_df['vector_id'].apply(str)\n",
    "article_df.head()"
   ]
  },
  {
   "cell_type": "markdown",
   "id": "ed32fc87",
   "metadata": {},
   "source": [
    "## Pinecone\n",
    "\n",
    "We'll index these embedded documents in a vector database and search them. The first option we'll look at is **Pinecone**, a managed vector database which offers a cloud-native option.\n",
    "\n",
    "Before you proceed with this step you'll need to navigate to [Pinecone](pinecone.io), sign up and then save your API key as an environment variable titled ```PINECONE_API_KEY```.\n",
    "\n",
    "For section we will:\n",
    "- Create an index with multiple namespaces for article titles and content\n",
    "- Store our data in the index with separate searchable \"namespaces\" for article **titles** and **content**\n",
    "- Fire some similarity search queries to verify our setup is working"
   ]
  },
  {
   "cell_type": "code",
   "execution_count": 11,
   "id": "92e6152a",
   "metadata": {},
   "outputs": [],
   "source": [
    "api_key = os.getenv(\"PINECONE_API_KEY\")\n",
    "pinecone.init(api_key=api_key)"
   ]
  },
  {
   "cell_type": "markdown",
   "id": "63b28543",
   "metadata": {},
   "source": [
    "### Create Index\n",
    "\n",
    "First we will need to create an index, which we'll call `wikipedia-articles`. Once we have an index, we can create multiple namespaces, which can make a single index searchable for various use cases. For more details, consult [Pinecone documentation](https://docs.pinecone.io/docs/namespaces#:~:text=Pinecone%20allows%20you%20to%20partition,different%20subsets%20of%20your%20index.).\n",
    "\n",
    "If you want to batch insert to your index in parallel to increase insertion speed then there is a great guide in the Pinecone documentation on [batch inserts in parallel](https://docs.pinecone.io/docs/insert-data#sending-upserts-in-parallel)."
   ]
  },
  {
   "cell_type": "code",
<<<<<<< HEAD
   "execution_count": null,
   "id": "1844cd7f",
=======
   "execution_count": 108,
   "id": "0a71c575",
>>>>>>> befe771b
   "metadata": {},
   "outputs": [],
   "source": [
    "# Models a simple batch generator that make chunks out of an input DataFrame\n",
    "class BatchGenerator:\n",
    "    \n",
    "    \n",
    "    def __init__(self, batch_size: int = 10) -> None:\n",
    "        self.batch_size = batch_size\n",
    "    \n",
    "    # Makes chunks out of an input DataFrame\n",
    "    def to_batches(self, df: pd.DataFrame) -> Iterator[pd.DataFrame]:\n",
    "        splits = self.splits_num(df.shape[0])\n",
    "        if splits <= 1:\n",
    "            yield df\n",
    "        else:\n",
    "            for chunk in np.array_split(df, splits):\n",
    "                yield chunk\n",
    "\n",
    "    # Determines how many chunks DataFrame contains\n",
    "    def splits_num(self, elements: int) -> int:\n",
    "        return round(elements / self.batch_size)\n",
    "    \n",
    "    __call__ = to_batches\n",
    "\n",
    "df_batcher = BatchGenerator(300)"
   ]
  },
  {
   "cell_type": "code",
<<<<<<< HEAD
   "execution_count": null,
   "id": "67040d12",
   "metadata": {},
   "outputs": [],
=======
   "execution_count": 124,
   "id": "7ea9ad46",
   "metadata": {},
   "outputs": [
    {
     "data": {
      "text/plain": [
       "['wikipedia-articles']"
      ]
     },
     "execution_count": 124,
     "metadata": {},
     "output_type": "execute_result"
    }
   ],
>>>>>>> befe771b
   "source": [
    "# Pick a name for the new index\n",
    "index_name = 'wikipedia-articles'\n",
    "\n",
    "# Check whether the index with the same name already exists - if so, delete it\n",
    "if index_name in pinecone.list_indexes():\n",
    "    pinecone.delete_index(index_name)\n",
    "    \n",
    "# Creates new index\n",
    "pinecone.create_index(name=index_name, dimension=len(article_df['content_vector'][0]))\n",
    "index = pinecone.Index(index_name=index_name)\n",
    "\n",
    "# Confirm our index was created\n",
    "pinecone.list_indexes()"
   ]
  },
  {
   "cell_type": "code",
<<<<<<< HEAD
   "execution_count": null,
   "id": "3a0f4886",
=======
   "execution_count": 126,
   "id": "5daeba00",
>>>>>>> befe771b
   "metadata": {},
   "outputs": [],
   "source": [
    "# Upsert content vectors in content namespace - this can take a few minutes\n",
    "print(\"Uploading vectors to content namespace..\")\n",
    "for batch_df in df_batcher(article_df):\n",
    "    index.upsert(vectors=zip(batch_df.vector_id, batch_df.content_vector), namespace='content')"
   ]
  },
  {
   "cell_type": "code",
<<<<<<< HEAD
   "execution_count": null,
   "id": "2128d262",
=======
   "execution_count": 127,
   "id": "5fc1b083",
>>>>>>> befe771b
   "metadata": {},
   "outputs": [],
   "source": [
    "# Upsert title vectors in title namespace - this can also take a few minutes\n",
    "print(\"Uploading vectors to title namespace..\")\n",
    "for batch_df in df_batcher(article_df):\n",
    "    index.upsert(vectors=zip(batch_df.vector_id, batch_df.title_vector), namespace='title')"
   ]
  },
  {
   "cell_type": "code",
<<<<<<< HEAD
   "execution_count": null,
   "id": "782afb41",
   "metadata": {},
   "outputs": [],
=======
   "execution_count": 128,
   "id": "f90c7fba",
   "metadata": {},
   "outputs": [
    {
     "data": {
      "text/plain": [
       "{'dimension': 1536,\n",
       " 'index_fullness': 0.1,\n",
       " 'namespaces': {'content': {'vector_count': 25000},\n",
       "                'title': {'vector_count': 25000}},\n",
       " 'total_vector_count': 50000}"
      ]
     },
     "execution_count": 128,
     "metadata": {},
     "output_type": "execute_result"
    }
   ],
>>>>>>> befe771b
   "source": [
    "# Check index size for each namespace to confirm all of our docs have loaded\n",
    "index.describe_index_stats()"
   ]
  },
  {
   "cell_type": "markdown",
   "id": "2da40a69",
   "metadata": {},
   "source": [
    "### Search data\n",
    "\n",
    "Now we'll enter some dummy searches and check we get decent results back"
   ]
  },
  {
   "cell_type": "code",
   "execution_count": null,
<<<<<<< HEAD
   "id": "c8280363",
=======
   "id": "d701b3c7",
>>>>>>> befe771b
   "metadata": {},
   "outputs": [],
   "source": [
    "# First we'll create dictionaries mapping vector IDs to their outputs so we can retrieve the text for our search results\n",
    "titles_mapped = dict(zip(article_df.vector_id,article_df.title))\n",
    "content_mapped = dict(zip(article_df.vector_id,article_df.text))"
   ]
  },
  {
   "cell_type": "code",
<<<<<<< HEAD
   "execution_count": null,
   "id": "b257caf9",
=======
   "execution_count": 72,
   "id": "3c8c2aa1",
>>>>>>> befe771b
   "metadata": {},
   "outputs": [],
   "source": [
    "def query_article(query, namespace, top_k=5):\n",
    "    '''Queries an article using its title in the specified\n",
    "     namespace and prints results.'''\n",
    "\n",
    "    # Create vector embeddings based on the title column\n",
    "    embedded_query = openai.Embedding.create(\n",
    "                                            input=query,\n",
    "                                            model=EMBEDDING_MODEL,\n",
    "                                            )[\"data\"][0]['embedding']\n",
    "\n",
    "    # Query namespace passed as parameter using title vector\n",
    "    query_result = index.query(embedded_query, \n",
    "                                      namespace=namespace, \n",
    "                                      top_k=top_k)\n",
    "\n",
    "    # Print query results \n",
    "    print(f'\\nMost similar results to {query} in \"{namespace}\" namespace:\\n')\n",
    "    if not query_result.matches:\n",
    "        print('no query result')\n",
    "    \n",
    "    matches = query_result.matches\n",
    "    ids = [res.id for res in matches]\n",
    "    scores = [res.score for res in matches]\n",
    "    df = pd.DataFrame({'id':ids, \n",
    "                       'score':scores,\n",
    "                       'title': [titles_mapped[_id] for _id in ids],\n",
    "                       'content': [content_mapped[_id] for _id in ids],\n",
    "                       })\n",
    "    \n",
    "    counter = 0\n",
    "    for k,v in df.iterrows():\n",
    "        counter += 1\n",
    "        print(f'{v.title} (score = {v.score})')\n",
    "    \n",
    "    print('\\n')\n",
    "\n",
    "    return df"
   ]
  },
  {
   "cell_type": "code",
   "execution_count": null,
<<<<<<< HEAD
   "id": "3402b1b1",
=======
   "id": "67b3584d",
>>>>>>> befe771b
   "metadata": {},
   "outputs": [],
   "source": [
    "query_output = query_article('modern art in Europe','title')"
   ]
  },
  {
   "cell_type": "code",
   "execution_count": null,
<<<<<<< HEAD
   "id": "64a3f90a",
=======
   "id": "3e7ac79b",
>>>>>>> befe771b
   "metadata": {},
   "outputs": [],
   "source": [
    "content_query_output = query_article(\"Famous battles in Scottish history\",'content')"
   ]
  },
  {
   "cell_type": "markdown",
   "id": "d939342f",
   "metadata": {},
   "source": [
    "## Weaviate\n",
    "\n",
    "The other vector database option we'll explore here is **Weaviate**, which offers both a managed, [SaaS](https://console.weaviate.io/) option, as well as a self-hosted [open source](https://github.com/weaviate/weaviate) option. As we've already looked at a cloud vector database, we'll try the self-hosted option here.\n",
    "\n",
    "For this we will:\n",
    "- Set up a local deployment of Weaviate\n",
    "- Create indices in Weaviate\n",
    "- Store our data there\n",
    "- Fire some similarity search queries\n",
    "- Try a real use case\n",
    "\n",
    "\n",
    "### Bring your own vectors approach\n",
    "In this cookbook, we provide the data with already generated vectors. This is a good approach for scenarios, where your data is already vectorized.\n",
    "\n",
    "### Automated vectorization with OpenAI module\n",
    "For scenarios, where your data is not vectorized yet, you can delegate the vectorization task with OpenAI to Weaviate.\n",
    "Weaviate offers a built-in module [text2vec-openai](https://weaviate.io/developers/weaviate/modules/retriever-vectorizer-modules/text2vec-openai), which takes care of the vectorization for you at:\n",
    "* import\n",
    "* for any CRUD operations\n",
    "* for semantic search\n",
    "\n",
    "Check out the [Getting Started with Weaviate and OpenAI module cookbook](./weaviate/getting-started-with-text2vec-openai.ipynb) to learn step by step how to import and vectorize data in one step."
   ]
  },
  {
   "cell_type": "markdown",
   "id": "bfdfe260",
   "metadata": {},
   "source": [
    "### Setup\n",
    "\n",
    "To get Weaviate running locally we will use Docker and follow the instructions contained in the Weaviate documentation here: https://weaviate.io/developers/weaviate/current/installation/docker-compose.html\n",
    "\n",
    "For an example docker-compose.yml file please refer to [./weaviate/docker-compose.yml](./weaviate/docker-compose.yml) in this repo\n",
    "\n",
    "You can start Weaviate up locally by navigating to this directory and running `docker-compose up -d `\n",
    "\n",
    "#### SaaS\n",
    "Alternatively you can use [Weaviate Cloud Service](https://console.weaviate.io/) (WCS) to create a free Weaviate cluster.\n",
    "1. create a free account and/or login to [WCS](https://console.weaviate.io/)\n",
    "2. create a `Weaviate Cluster` with the following settings:\n",
    "    * Sandbox: `Sandbox Free`\n",
    "    * Weaviate Version: Use default (latest)\n",
    "    * OIDC Authentication: `Disabled`\n",
    "3. your instance should be ready in a minute or two\n",
    "4. make a note of the `Cluster Id`. The link will take you to the full path of your cluster (you will need it later to connect to it). It should be something like: `https://your-project-name.weaviate.network` "
   ]
  },
  {
   "cell_type": "code",
<<<<<<< HEAD
   "execution_count": null,
   "id": "a78f95d1",
=======
   "execution_count": 113,
   "id": "b9ea472d",
>>>>>>> befe771b
   "metadata": {},
   "outputs": [],
   "source": [
    "# Option #1 - Self-hosted - Weaviate Open Source \n",
    "client = weaviate.Client(\n",
    "    url=\"http://localhost:8080\",\n",
    "    additional_headers={\n",
    "        \"X-OpenAI-Api-Key\": os.getenv(\"OPENAI_API_KEY\")\n",
    "    }\n",
    ")"
   ]
  },
  {
   "cell_type": "code",
<<<<<<< HEAD
   "execution_count": null,
   "id": "e00b7d68",
=======
   "execution_count": 114,
   "id": "13be220d",
>>>>>>> befe771b
   "metadata": {},
   "outputs": [
    {
     "data": {
      "text/plain": [
       "{'classes': []}"
      ]
     },
     "execution_count": 114,
     "metadata": {},
     "output_type": "execute_result"
    }
   ],
   "source": [
    "# Option #2 - SaaS - (Weaviate Cloud Service)\n",
    "client = weaviate.Client(\n",
    "    url=\"https://your-wcs-instance-name.weaviate.network\",\n",
    "    additional_headers={\n",
    "        \"X-OpenAI-Api-Key\": os.getenv(\"OPENAI_API_KEY\")\n",
    "    }\n",
    ")"
   ]
  },
  {
   "cell_type": "code",
<<<<<<< HEAD
   "execution_count": null,
   "id": "1d370afa",
=======
   "execution_count": 115,
   "id": "73d33184",
>>>>>>> befe771b
   "metadata": {},
   "outputs": [
    {
     "data": {
      "text/plain": [
       "True"
      ]
     },
     "execution_count": 115,
     "metadata": {},
     "output_type": "execute_result"
    }
   ],
   "source": [
    "client.is_ready()"
   ]
  },
  {
   "cell_type": "markdown",
   "id": "03a926b9",
   "metadata": {},
   "source": [
    "### Index data\n",
    "\n",
    "In Weaviate you create __schemas__ to capture each of the entities you will be searching. \n",
    "\n",
    "In this case we'll create a schema called **Article** with the **title** vector from above included for us to search by.\n",
    "\n",
    "The next few steps closely follow the documentation Weaviate provides [here](https://weaviate.io/developers/weaviate/quickstart)\n"
   ]
  },
  {
   "cell_type": "code",
<<<<<<< HEAD
   "execution_count": null,
   "id": "0e6175a1",
   "metadata": {},
   "outputs": [],
=======
   "execution_count": 116,
   "id": "e868d143",
   "metadata": {},
   "outputs": [
    {
     "data": {
      "text/plain": [
       "{'classes': [{'class': 'Article',\n",
       "   'invertedIndexConfig': {'bm25': {'b': 0.75, 'k1': 1.2},\n",
       "    'cleanupIntervalSeconds': 60,\n",
       "    'stopwords': {'additions': None, 'preset': 'en', 'removals': None}},\n",
       "   'properties': [{'dataType': ['text'],\n",
       "     'description': 'Title of the article',\n",
       "     'name': 'title',\n",
       "     'tokenization': 'word'},\n",
       "    {'dataType': ['text'],\n",
       "     'description': 'Contents of the article',\n",
       "     'name': 'content',\n",
       "     'tokenization': 'word'}],\n",
       "   'shardingConfig': {'virtualPerPhysical': 128,\n",
       "    'desiredCount': 1,\n",
       "    'actualCount': 1,\n",
       "    'desiredVirtualCount': 128,\n",
       "    'actualVirtualCount': 128,\n",
       "    'key': '_id',\n",
       "    'strategy': 'hash',\n",
       "    'function': 'murmur3'},\n",
       "   'vectorIndexConfig': {'skip': False,\n",
       "    'cleanupIntervalSeconds': 300,\n",
       "    'maxConnections': 64,\n",
       "    'efConstruction': 128,\n",
       "    'ef': -1,\n",
       "    'dynamicEfMin': 100,\n",
       "    'dynamicEfMax': 500,\n",
       "    'dynamicEfFactor': 8,\n",
       "    'vectorCacheMaxObjects': 2000000,\n",
       "    'flatSearchCutoff': 40000,\n",
       "    'distance': 'cosine'},\n",
       "   'vectorIndexType': 'hnsw',\n",
       "   'vectorizer': 'none'}]}"
      ]
     },
     "execution_count": 116,
     "metadata": {},
     "output_type": "execute_result"
    }
   ],
>>>>>>> befe771b
   "source": [
    "# Clear up the schema, so that we can recreate it\n",
    "client.schema.delete_all()\n",
    "client.schema.get()\n",
    "\n",
    "# Define the Schema object to use `text-embedding-ada-002` on `title` and `content`, but skip it for `url`\n",
    "article_schema = {\n",
    "    \"class\": \"Article\",\n",
    "    \"description\": \"A collection of articles\",\n",
    "    \"vectorizer\": \"text2vec-openai\",\n",
    "    \"moduleConfig\": {\n",
    "        \"text2vec-openai\": {\n",
    "          \"model\": \"ada\",\n",
    "          \"modelVersion\": \"002\",\n",
    "          \"type\": \"text\"\n",
    "        }\n",
    "    },\n",
    "    \"properties\": [{\n",
    "        \"name\": \"title\",\n",
    "        \"description\": \"Title of the article\",\n",
    "        \"dataType\": [\"string\"]\n",
    "    },\n",
    "    {\n",
    "        \"name\": \"content\",\n",
    "        \"description\": \"Contents of the article\",\n",
    "        \"dataType\": [\"text\"],\n",
    "        \"moduleConfig\": { \"text2vec-openai\": { \"skip\": True } }\n",
    "    }]\n",
    "}\n",
    "\n",
    "# add the Article schema\n",
    "client.schema.create_class(article_schema)\n",
    "\n",
    "# get the schema to make sure it worked\n",
    "client.schema.get()"
   ]
  },
  {
   "cell_type": "code",
<<<<<<< HEAD
   "execution_count": null,
   "id": "ea838e7d",
=======
   "execution_count": 117,
   "id": "786d437f",
>>>>>>> befe771b
   "metadata": {},
   "outputs": [],
   "source": [
    "### Step 1 - configure Weaviate Batch, which optimizes CRUD operations in bulk\n",
    "# - starting batch size of 100\n",
    "# - dynamically increase/decrease based on performance\n",
    "# - add timeout retries if something goes wrong\n",
    "\n",
    "client.batch.configure(\n",
    "    batch_size=100,\n",
    "    dynamic=True,\n",
    "    timeout_retries=3,\n",
    ")"
   ]
  },
  {
   "cell_type": "code",
   "execution_count": null,
   "id": "b4c967ec",
   "metadata": {},
   "outputs": [],
   "source": [
    "### Step 2 - import data\n",
    "\n",
    "print(\"Uploading vectors to article schema..\")\n",
    "\n",
    "counter=0\n",
    "\n",
    "with client.batch as batch:\n",
    "    for k,v in article_df.iterrows():\n",
    "        \n",
    "        # print update message every 100 objects        \n",
    "        if (counter %100 == 0):\n",
    "            print(f\"Import {counter} / {len(dataset)} \")\n",
    "        \n",
    "        properties = {\n",
    "            \"title\": v[\"title\"],\n",
    "            \"content\": v[\"text\"]\n",
    "        }\n",
    "        \n",
    "        vector = v[\"title_vector\"]\n",
    "        \n",
    "        batch.add_data_object(properties, \"Article\", None, vector)\n",
    "        counter = counter+1\n",
    "\n",
    "print(f\"Importing ({len(dataset)}) Articles complete\")  "
   ]
  },
  {
   "cell_type": "code",
<<<<<<< HEAD
   "execution_count": null,
   "id": "f826e1ad",
   "metadata": {},
   "outputs": [],
=======
   "execution_count": 118,
   "id": "3658693c",
   "metadata": {},
   "outputs": [
    {
     "name": "stdout",
     "output_type": "stream",
     "text": [
      "Kim Jong-nam\n",
      "Kim Jong-nam (May 10, 1971 - February 13, 2017) was the eldest son of Kim Jong-il, the former leader of North Korea.\n",
      "\n",
      "He tried to enter Japan using a fake passport in May 2001.  This was to visit Disneyland.  This caused his father to not approve of him. Kim Jong-nam's younger half-brother Kim Jong-un was made the heir in September 2010.\n",
      "\n",
      "In June 2010, Kim Jong-nam gave a brief interview to the Associated Press in Macau. He told the reporter that he had \"no plans\" to defect to Europe. The press had recently said this. Kim Jong-nam lived in an apartment on the southern tip of Macau's Coloane Island until 2007. An anonymous South Korean official reported in October 2010 that Jong-nam had not lived in Macau for \"months\", and now goes between China and \"another country.\"\n",
      "\n",
      "When his father died, Kim Jong-nam did not attend the funeral.  This was to avoid rumours on the succession.\n",
      "\n",
      "He was assassinated in Malaysia on February 13, 2017, which is believed to be ordered by his half-brother Kim Jong-un.\n",
      "\n",
      "Personal life\n",
      "The South Korean newspaper The Chosun Ilbo said that Kim Jong-nam has two wives, at least one mistress, and several children. His first wife Shin Jong-hui (born c. 1980) and their son Kum-sol (born c. 1996) live at a home called Dragon Villa on the northern outskirts of Beijing. His second wife Lee Hye-kyong (born c. 1970), their son Han-sol (born c. 1995) and their daughter Sol-hui (born c. 1998) live in an apartment building in Macau. Jong-nam's mistress, former Air Koryo flight attendant So Yong-la (born c. 1980), also lives in Macau. \n",
      "\n",
      "Jong-nam is often given attention by the media for his gambling and extravagant spending.\n",
      "\n",
      "References\n",
      "\n",
      "1971 births\n",
      "2017 deaths\n",
      "Assassinated people\n",
      "North Korean politicians\n"
     ]
    },
    {
     "data": {
      "text/plain": [
       "{'Aggregate': {'Article': [{'meta': {'count': 25000}}]}}"
      ]
     },
     "execution_count": 118,
     "metadata": {},
     "output_type": "execute_result"
    }
   ],
>>>>>>> befe771b
   "source": [
    "# Test that all data has loaded – get object count\n",
    "result = (\n",
    "    client.query.aggregate(\"Article\")\n",
    "    .with_fields(\"meta { count }\")\n",
    "    .do()\n",
    ")\n",
    "print(\"Object count: \", result[\"data\"][\"Aggregate\"][\"Article\"])"
   ]
  },
  {
   "cell_type": "code",
   "execution_count": null,
   "id": "5c09d483",
   "metadata": {},
   "outputs": [],
   "source": [
    "# Test one article has worked by checking one object\n",
    "test_article = (\n",
    "    client.query\n",
    "    .get(\"Article\", [\"title\", \"content\", \"_additional {id}\"])\n",
    "    .with_limit(1)\n",
    "    .do()\n",
    ")[\"data\"][\"Get\"][\"Article\"][0]\n",
    "\n",
    "print(test_article[\"_additional\"][\"id\"])\n",
    "print(test_article[\"title\"])\n",
    "print(test_article[\"content\"])"
   ]
  },
  {
   "cell_type": "markdown",
   "id": "46050ca9",
   "metadata": {},
   "source": [
    "### Search Data\n",
    "\n",
    "As above, we'll fire some queries at our new Index and get back results based on the closeness to our existing vectors"
   ]
  },
  {
   "cell_type": "code",
<<<<<<< HEAD
   "execution_count": null,
   "id": "add222d7",
=======
   "execution_count": 119,
   "id": "5acd5437",
>>>>>>> befe771b
   "metadata": {},
   "outputs": [],
   "source": [
    "def query_weaviate(query, collection_name, top_k=20):\n",
    "\n",
    "    # Creates embedding vector from user query\n",
    "    embedded_query = openai.Embedding.create(\n",
    "        input=query,\n",
    "        model=EMBEDDING_MODEL,\n",
    "    )[\"data\"][0]['embedding']\n",
    "    \n",
    "    near_vector = {\"vector\": embedded_query}\n",
    "\n",
    "    # Queries input schema with vectorised user query\n",
    "    query_result = (\n",
    "        client.query\n",
    "        .get(collection_name,[\"title\",\"content\", \"_additional {certainty distance}\"])\n",
    "        .with_near_vector(near_vector)\n",
    "        .with_limit(top_k)\n",
    "        .do()\n",
    "    )\n",
    "    \n",
    "    return query_result"
   ]
  },
  {
   "cell_type": "code",
<<<<<<< HEAD
   "execution_count": null,
   "id": "c888aa4b",
   "metadata": {},
   "outputs": [],
=======
   "execution_count": 120,
   "id": "15def653",
   "metadata": {},
   "outputs": [
    {
     "name": "stdout",
     "output_type": "stream",
     "text": [
      "1. Museum of Modern Art (Score: 0.938)\n",
      "2. Western Europe (Score: 0.934)\n",
      "3. Renaissance art (Score: 0.932)\n",
      "4. Pop art (Score: 0.93)\n",
      "5. Northern Europe (Score: 0.927)\n",
      "6. Hellenistic art (Score: 0.926)\n",
      "7. Modernist literature (Score: 0.924)\n",
      "8. Art film (Score: 0.922)\n",
      "9. Central Europe (Score: 0.921)\n",
      "10. Art (Score: 0.921)\n",
      "11. European (Score: 0.921)\n",
      "12. Byzantine art (Score: 0.92)\n",
      "13. Postmodernism (Score: 0.92)\n",
      "14. Eastern Europe (Score: 0.92)\n",
      "15. Cubism (Score: 0.92)\n",
      "16. Europe (Score: 0.919)\n",
      "17. Impressionism (Score: 0.919)\n",
      "18. Bauhaus (Score: 0.919)\n",
      "19. Surrealism (Score: 0.919)\n",
      "20. Expressionism (Score: 0.919)\n"
     ]
    }
   ],
>>>>>>> befe771b
   "source": [
    "query_result = query_weaviate('modern art in Europe','Article')\n",
    "counter = 0\n",
    "for article in query_result['data']['Get']['Article']:\n",
    "    counter += 1\n",
    "    print(f\"{counter}. { article['title']} (Certainty: {round(article['_additional']['certainty'],3) }) (Distance: {round(article['_additional']['distance'],3) })\")"
   ]
  },
  {
   "cell_type": "code",
<<<<<<< HEAD
   "execution_count": null,
   "id": "c54cd8e9",
   "metadata": {},
   "outputs": [],
=======
   "execution_count": 85,
   "id": "93c4a696",
   "metadata": {},
   "outputs": [
    {
     "name": "stdout",
     "output_type": "stream",
     "text": [
      "1. Historic Scotland (Score: 0.946)\n",
      "2. First War of Scottish Independence (Score: 0.946)\n",
      "3. Battle of Bannockburn (Score: 0.946)\n",
      "4. Wars of Scottish Independence (Score: 0.944)\n",
      "5. Second War of Scottish Independence (Score: 0.939)\n",
      "6. List of Scottish monarchs (Score: 0.937)\n",
      "7. Scottish Borders (Score: 0.932)\n",
      "8. Braveheart (Score: 0.929)\n",
      "9. John of Scotland (Score: 0.929)\n",
      "10. Guardians of Scotland (Score: 0.926)\n",
      "11. Holyrood Abbey (Score: 0.925)\n",
      "12. Scottish (Score: 0.925)\n",
      "13. Scots (Score: 0.925)\n",
      "14. Robert I of Scotland (Score: 0.924)\n",
      "15. Scottish people (Score: 0.924)\n",
      "16. Alexander I of Scotland (Score: 0.924)\n",
      "17. Edinburgh Castle (Score: 0.924)\n",
      "18. Robert Burns (Score: 0.923)\n",
      "19. Battle of Bosworth Field (Score: 0.922)\n",
      "20. David II of Scotland (Score: 0.922)\n"
     ]
    }
   ],
>>>>>>> befe771b
   "source": [
    "query_result = query_weaviate('Famous battles in Scottish history','Article')\n",
    "counter = 0\n",
    "for article in query_result['data']['Get']['Article']:\n",
    "    counter += 1\n",
    "    print(f\"{counter}. {article['title']} (Score: {round(article['_additional']['certainty'],3) })\")"
   ]
  },
  {
   "cell_type": "markdown",
   "id": "220b3e11",
   "metadata": {},
   "source": [
    "### Let Weaviate handle vector embeddings\n",
    "\n",
    "Weaviate has a [built-in module for OpenAI](https://weaviate.io/developers/weaviate/modules/retriever-vectorizer-modules/text2vec-openai), which takes care of the steps required to generate a vector embedding for your queries and any CRUD operations.\n",
    "\n",
    "This allows you to run a vector query with the `with_near_text` filter, which uses your `OPEN_API_KEY`."
   ]
  },
  {
   "cell_type": "code",
   "execution_count": null,
   "id": "9425c882",
   "metadata": {},
   "outputs": [],
   "source": [
    "def near_text_weaviate(query, collection_name):\n",
    "    \n",
    "    nearText = {\n",
    "        \"concepts\": [query],\n",
    "        \"distance\": 0.7,\n",
    "    }\n",
    "\n",
    "    properties = [\n",
    "        \"title\", \"content\",\n",
    "        \"_additional {certainty distance}\"\n",
    "    ]\n",
    "\n",
    "    query_result = (\n",
    "        client.query\n",
    "        .get(collection_name, properties)\n",
    "        .with_near_text(nearText)\n",
    "        .with_limit(20)\n",
    "        .do()\n",
    "    )[\"data\"][\"Get\"][collection_name]\n",
    "    \n",
    "    print (f\"Objects returned: {len(query_result)}\")\n",
    "    \n",
    "    return query_result"
   ]
  },
  {
   "cell_type": "code",
   "execution_count": null,
   "id": "501a16f7",
   "metadata": {},
   "outputs": [],
   "source": [
    "query_result = near_text_weaviate('modern art in Europe','Article')\n",
    "counter = 0\n",
    "for article in query_result:\n",
    "    counter += 1\n",
    "    print(f\"{counter}. { article['title']} (Certainty: {round(article['_additional']['certainty'],3) }) (Distance: {round(article['_additional']['distance'],3) })\")"
   ]
  },
  {
   "cell_type": "code",
   "execution_count": null,
   "id": "839b26df",
   "metadata": {},
   "outputs": [],
   "source": [
    "query_result = near_text_weaviate('Famous battles in Scottish history','Article')\n",
    "counter = 0\n",
    "for article in query_result:\n",
    "    counter += 1\n",
    "    print(f\"{counter}. { article['title']} (Certainty: {round(article['_additional']['certainty'],3) }) (Distance: {round(article['_additional']['distance'],3) })\")"
   ]
  },
  {
   "cell_type": "markdown",
   "id": "9cfaed9d",
   "metadata": {},
   "source": [
    "## Qdrant\n",
    "\n",
    "The last vector database we'll consider is **[Qdrant](https://qdrant.tech/)**. This is a high-performant vector search database written in Rust. It offers both on-premise and cloud version, but for the purposes of that example we're going to use the local deployment mode.\n",
    "\n",
    "Setting everything up will require:\n",
    "- Spinning up a local instance of Qdrant\n",
    "- Configuring the collection and storing the data in it\n",
    "- Trying out with some queries"
   ]
  },
  {
   "cell_type": "markdown",
   "id": "38774565",
   "metadata": {},
   "source": [
    "### Setup\n",
    "\n",
    "For the local deployment, we are going to use Docker, according to the Qdrant documentation: https://qdrant.tech/documentation/quick_start/. Qdrant requires just a single container, but an example of the docker-compose.yaml file is available at `./qdrant/docker-compose.yaml` in this repo.\n",
    "\n",
    "You can start Qdrant instance locally by navigating to this directory and running `docker-compose up -d `"
   ]
  },
  {
   "cell_type": "code",
<<<<<<< HEAD
   "execution_count": null,
   "id": "5b568db8",
=======
   "execution_count": 99,
   "id": "76d697e9",
>>>>>>> befe771b
   "metadata": {
    "ExecuteTime": {
     "end_time": "2023-01-18T09:28:38.928205Z",
     "start_time": "2023-01-18T09:28:38.913987Z"
    }
   },
   "outputs": [],
   "source": [
    "qdrant = qdrant_client.QdrantClient(host='localhost', prefer_grpc=True)"
   ]
  },
  {
   "cell_type": "code",
<<<<<<< HEAD
   "execution_count": null,
   "id": "1826b470",
=======
   "execution_count": 100,
   "id": "1deeb539",
>>>>>>> befe771b
   "metadata": {
    "ExecuteTime": {
     "end_time": "2023-01-18T09:29:19.806639Z",
     "start_time": "2023-01-18T09:29:19.727897Z"
    }
   },
<<<<<<< HEAD
   "outputs": [],
=======
   "outputs": [
    {
     "data": {
      "text/plain": [
       "CollectionsResponse(collections=[])"
      ]
     },
     "execution_count": 100,
     "metadata": {},
     "output_type": "execute_result"
    }
   ],
>>>>>>> befe771b
   "source": [
    "qdrant.get_collections()"
   ]
  },
  {
   "cell_type": "markdown",
   "id": "bc006b6f",
   "metadata": {},
   "source": [
    "### Index data\n",
    "\n",
    "Qdrant stores data in __collections__ where each object is described by at least one vector and may contain an additional metadata called __payload__. Our collection will be called **Articles** and each object will be described by both **title** and **content** vectors.\n",
    "\n",
    "We'll be using an official [qdrant-client](https://github.com/qdrant/qdrant_client) package that has all the utility methods already built-in."
   ]
  },
  {
   "cell_type": "code",
   "execution_count": 101,
   "id": "1a84ee1d",
   "metadata": {
    "ExecuteTime": {
     "end_time": "2023-01-18T09:29:22.530121Z",
     "start_time": "2023-01-18T09:29:22.524604Z"
    }
   },
   "outputs": [],
   "source": [
    "from qdrant_client.http import models as rest"
   ]
  },
  {
   "cell_type": "code",
   "execution_count": 102,
   "id": "00876f92",
   "metadata": {
    "ExecuteTime": {
     "end_time": "2023-01-18T09:31:14.413334Z",
     "start_time": "2023-01-18T09:31:13.619079Z"
    }
   },
   "outputs": [],
   "source": [
    "vector_size = len(article_df['content_vector'][0])\n",
    "\n",
    "qdrant.recreate_collection(\n",
    "    collection_name='Articles',\n",
    "    vectors_config={\n",
    "        'title': rest.VectorParams(\n",
    "            distance=rest.Distance.COSINE,\n",
    "            size=vector_size,\n",
    "        ),\n",
    "        'content': rest.VectorParams(\n",
    "            distance=rest.Distance.COSINE,\n",
    "            size=vector_size,\n",
    "        ),\n",
    "    }\n",
    ")"
   ]
  },
  {
   "cell_type": "code",
   "execution_count": null,
   "id": "f24e76ab",
   "metadata": {
    "ExecuteTime": {
     "end_time": "2023-01-18T09:36:28.597535Z",
     "start_time": "2023-01-18T09:36:24.108867Z"
    }
   },
   "outputs": [],
   "source": [
    "qdrant.upsert(\n",
    "    collection_name='Articles',\n",
    "    points=[\n",
    "        rest.PointStruct(\n",
    "            id=k,\n",
    "            vector={\n",
    "                'title': v['title_vector'],\n",
    "                'content': v['content_vector'],\n",
    "            },\n",
    "            payload=v.to_dict(),\n",
    "        )\n",
    "        for k, v in article_df.iterrows()\n",
    "    ],\n",
    ")"
   ]
  },
  {
   "cell_type": "code",
   "execution_count": null,
   "id": "d1188a12",
   "metadata": {
    "ExecuteTime": {
     "end_time": "2023-01-18T09:58:13.825886Z",
     "start_time": "2023-01-18T09:58:13.816248Z"
    }
   },
   "outputs": [],
   "source": [
    "# Check the collection size to make sure all the points have been stored\n",
    "qdrant.count(collection_name='Articles')"
   ]
  },
  {
   "cell_type": "markdown",
   "id": "06ed119b",
   "metadata": {},
   "source": [
    "### Search Data\n",
    "\n",
    "Once the data is put into Qdrant we will start querying the collection for the closest vectors. We may provide an additional parameter `vector_name` to switch from title to content based search."
   ]
  },
  {
   "cell_type": "code",
   "execution_count": null,
   "id": "f1bac4ef",
   "metadata": {
    "ExecuteTime": {
     "end_time": "2023-01-18T09:50:35.265647Z",
     "start_time": "2023-01-18T09:50:35.256065Z"
    }
   },
   "outputs": [],
   "source": [
    "def query_qdrant(query, collection_name, vector_name='title', top_k=20):\n",
    "\n",
    "    # Creates embedding vector from user query\n",
    "    embedded_query = openai.Embedding.create(\n",
    "        input=query,\n",
    "        model=EMBEDDING_MODEL,\n",
    "    )['data'][0]['embedding']\n",
    "    \n",
    "    query_results = qdrant.search(\n",
    "        collection_name=collection_name,\n",
    "        query_vector=(\n",
    "            vector_name, embedded_query\n",
    "        ),\n",
    "        limit=top_k,\n",
    "    )\n",
    "    \n",
    "    return query_results"
   ]
  },
  {
   "cell_type": "code",
   "execution_count": null,
   "id": "aa92f3d3",
   "metadata": {
    "ExecuteTime": {
     "end_time": "2023-01-18T09:50:46.545145Z",
     "start_time": "2023-01-18T09:50:35.711020Z"
    }
   },
   "outputs": [],
   "source": [
    "query_results = query_qdrant('modern art in Europe', 'Articles')\n",
    "for i, article in enumerate(query_results):\n",
    "    print(f'{i + 1}. {article.payload[\"title\"]} (Score: {round(article.score, 3)})')"
   ]
  },
  {
   "cell_type": "code",
   "execution_count": null,
   "id": "7ed116b8",
   "metadata": {
    "ExecuteTime": {
     "end_time": "2023-01-18T09:53:11.038910Z",
     "start_time": "2023-01-18T09:52:55.248029Z"
    }
   },
   "outputs": [],
   "source": [
    "# This time we'll query using content vector\n",
    "query_results = query_qdrant('Famous battles in Scottish history', 'Articles', 'content')\n",
    "for i, article in enumerate(query_results):\n",
    "    print(f'{i + 1}. {article.payload[\"title\"]} (Score: {round(article.score, 3)})')"
   ]
  },
  {
   "cell_type": "markdown",
   "id": "55afccbf",
   "metadata": {},
   "source": [
    "Thanks for following along, you're now equipped to set up your own vector databases and use embeddings to do all kinds of cool things - enjoy! For more complex use cases please continue to work through other cookbook examples in this repo."
   ]
  }
 ],
 "metadata": {
  "kernelspec": {
   "display_name": "vectordb",
   "language": "python",
   "name": "vectordb"
  },
  "language_info": {
   "codemirror_mode": {
    "name": "ipython",
    "version": 3
   },
   "file_extension": ".py",
   "mimetype": "text/x-python",
   "name": "python",
   "nbconvert_exporter": "python",
   "pygments_lexer": "ipython3",
   "version": "3.9.12"
  }
 },
 "nbformat": 4,
 "nbformat_minor": 5
}<|MERGE_RESOLUTION|>--- conflicted
+++ resolved
@@ -429,13 +429,8 @@
   },
   {
    "cell_type": "code",
-<<<<<<< HEAD
    "execution_count": null,
    "id": "1844cd7f",
-=======
-   "execution_count": 108,
-   "id": "0a71c575",
->>>>>>> befe771b
    "metadata": {},
    "outputs": [],
    "source": [
@@ -466,28 +461,10 @@
   },
   {
    "cell_type": "code",
-<<<<<<< HEAD
    "execution_count": null,
    "id": "67040d12",
    "metadata": {},
    "outputs": [],
-=======
-   "execution_count": 124,
-   "id": "7ea9ad46",
-   "metadata": {},
-   "outputs": [
-    {
-     "data": {
-      "text/plain": [
-       "['wikipedia-articles']"
-      ]
-     },
-     "execution_count": 124,
-     "metadata": {},
-     "output_type": "execute_result"
-    }
-   ],
->>>>>>> befe771b
    "source": [
     "# Pick a name for the new index\n",
     "index_name = 'wikipedia-articles'\n",
@@ -506,13 +483,8 @@
   },
   {
    "cell_type": "code",
-<<<<<<< HEAD
    "execution_count": null,
    "id": "3a0f4886",
-=======
-   "execution_count": 126,
-   "id": "5daeba00",
->>>>>>> befe771b
    "metadata": {},
    "outputs": [],
    "source": [
@@ -524,13 +496,8 @@
   },
   {
    "cell_type": "code",
-<<<<<<< HEAD
    "execution_count": null,
    "id": "2128d262",
-=======
-   "execution_count": 127,
-   "id": "5fc1b083",
->>>>>>> befe771b
    "metadata": {},
    "outputs": [],
    "source": [
@@ -542,32 +509,10 @@
   },
   {
    "cell_type": "code",
-<<<<<<< HEAD
    "execution_count": null,
    "id": "782afb41",
    "metadata": {},
    "outputs": [],
-=======
-   "execution_count": 128,
-   "id": "f90c7fba",
-   "metadata": {},
-   "outputs": [
-    {
-     "data": {
-      "text/plain": [
-       "{'dimension': 1536,\n",
-       " 'index_fullness': 0.1,\n",
-       " 'namespaces': {'content': {'vector_count': 25000},\n",
-       "                'title': {'vector_count': 25000}},\n",
-       " 'total_vector_count': 50000}"
-      ]
-     },
-     "execution_count": 128,
-     "metadata": {},
-     "output_type": "execute_result"
-    }
-   ],
->>>>>>> befe771b
    "source": [
     "# Check index size for each namespace to confirm all of our docs have loaded\n",
     "index.describe_index_stats()"
@@ -586,11 +531,7 @@
   {
    "cell_type": "code",
    "execution_count": null,
-<<<<<<< HEAD
    "id": "c8280363",
-=======
-   "id": "d701b3c7",
->>>>>>> befe771b
    "metadata": {},
    "outputs": [],
    "source": [
@@ -601,13 +542,8 @@
   },
   {
    "cell_type": "code",
-<<<<<<< HEAD
    "execution_count": null,
    "id": "b257caf9",
-=======
-   "execution_count": 72,
-   "id": "3c8c2aa1",
->>>>>>> befe771b
    "metadata": {},
    "outputs": [],
    "source": [
@@ -653,11 +589,7 @@
   {
    "cell_type": "code",
    "execution_count": null,
-<<<<<<< HEAD
    "id": "3402b1b1",
-=======
-   "id": "67b3584d",
->>>>>>> befe771b
    "metadata": {},
    "outputs": [],
    "source": [
@@ -667,11 +599,7 @@
   {
    "cell_type": "code",
    "execution_count": null,
-<<<<<<< HEAD
    "id": "64a3f90a",
-=======
-   "id": "3e7ac79b",
->>>>>>> befe771b
    "metadata": {},
    "outputs": [],
    "source": [
@@ -734,13 +662,8 @@
   },
   {
    "cell_type": "code",
-<<<<<<< HEAD
    "execution_count": null,
    "id": "a78f95d1",
-=======
-   "execution_count": 113,
-   "id": "b9ea472d",
->>>>>>> befe771b
    "metadata": {},
    "outputs": [],
    "source": [
@@ -755,13 +678,8 @@
   },
   {
    "cell_type": "code",
-<<<<<<< HEAD
    "execution_count": null,
    "id": "e00b7d68",
-=======
-   "execution_count": 114,
-   "id": "13be220d",
->>>>>>> befe771b
    "metadata": {},
    "outputs": [
     {
@@ -787,13 +705,8 @@
   },
   {
    "cell_type": "code",
-<<<<<<< HEAD
    "execution_count": null,
    "id": "1d370afa",
-=======
-   "execution_count": 115,
-   "id": "73d33184",
->>>>>>> befe771b
    "metadata": {},
    "outputs": [
     {
@@ -827,60 +740,10 @@
   },
   {
    "cell_type": "code",
-<<<<<<< HEAD
    "execution_count": null,
    "id": "0e6175a1",
    "metadata": {},
    "outputs": [],
-=======
-   "execution_count": 116,
-   "id": "e868d143",
-   "metadata": {},
-   "outputs": [
-    {
-     "data": {
-      "text/plain": [
-       "{'classes': [{'class': 'Article',\n",
-       "   'invertedIndexConfig': {'bm25': {'b': 0.75, 'k1': 1.2},\n",
-       "    'cleanupIntervalSeconds': 60,\n",
-       "    'stopwords': {'additions': None, 'preset': 'en', 'removals': None}},\n",
-       "   'properties': [{'dataType': ['text'],\n",
-       "     'description': 'Title of the article',\n",
-       "     'name': 'title',\n",
-       "     'tokenization': 'word'},\n",
-       "    {'dataType': ['text'],\n",
-       "     'description': 'Contents of the article',\n",
-       "     'name': 'content',\n",
-       "     'tokenization': 'word'}],\n",
-       "   'shardingConfig': {'virtualPerPhysical': 128,\n",
-       "    'desiredCount': 1,\n",
-       "    'actualCount': 1,\n",
-       "    'desiredVirtualCount': 128,\n",
-       "    'actualVirtualCount': 128,\n",
-       "    'key': '_id',\n",
-       "    'strategy': 'hash',\n",
-       "    'function': 'murmur3'},\n",
-       "   'vectorIndexConfig': {'skip': False,\n",
-       "    'cleanupIntervalSeconds': 300,\n",
-       "    'maxConnections': 64,\n",
-       "    'efConstruction': 128,\n",
-       "    'ef': -1,\n",
-       "    'dynamicEfMin': 100,\n",
-       "    'dynamicEfMax': 500,\n",
-       "    'dynamicEfFactor': 8,\n",
-       "    'vectorCacheMaxObjects': 2000000,\n",
-       "    'flatSearchCutoff': 40000,\n",
-       "    'distance': 'cosine'},\n",
-       "   'vectorIndexType': 'hnsw',\n",
-       "   'vectorizer': 'none'}]}"
-      ]
-     },
-     "execution_count": 116,
-     "metadata": {},
-     "output_type": "execute_result"
-    }
-   ],
->>>>>>> befe771b
    "source": [
     "# Clear up the schema, so that we can recreate it\n",
     "client.schema.delete_all()\n",
@@ -920,13 +783,8 @@
   },
   {
    "cell_type": "code",
-<<<<<<< HEAD
    "execution_count": null,
    "id": "ea838e7d",
-=======
-   "execution_count": 117,
-   "id": "786d437f",
->>>>>>> befe771b
    "metadata": {},
    "outputs": [],
    "source": [
@@ -977,56 +835,10 @@
   },
   {
    "cell_type": "code",
-<<<<<<< HEAD
    "execution_count": null,
    "id": "f826e1ad",
    "metadata": {},
    "outputs": [],
-=======
-   "execution_count": 118,
-   "id": "3658693c",
-   "metadata": {},
-   "outputs": [
-    {
-     "name": "stdout",
-     "output_type": "stream",
-     "text": [
-      "Kim Jong-nam\n",
-      "Kim Jong-nam (May 10, 1971 - February 13, 2017) was the eldest son of Kim Jong-il, the former leader of North Korea.\n",
-      "\n",
-      "He tried to enter Japan using a fake passport in May 2001.  This was to visit Disneyland.  This caused his father to not approve of him. Kim Jong-nam's younger half-brother Kim Jong-un was made the heir in September 2010.\n",
-      "\n",
-      "In June 2010, Kim Jong-nam gave a brief interview to the Associated Press in Macau. He told the reporter that he had \"no plans\" to defect to Europe. The press had recently said this. Kim Jong-nam lived in an apartment on the southern tip of Macau's Coloane Island until 2007. An anonymous South Korean official reported in October 2010 that Jong-nam had not lived in Macau for \"months\", and now goes between China and \"another country.\"\n",
-      "\n",
-      "When his father died, Kim Jong-nam did not attend the funeral.  This was to avoid rumours on the succession.\n",
-      "\n",
-      "He was assassinated in Malaysia on February 13, 2017, which is believed to be ordered by his half-brother Kim Jong-un.\n",
-      "\n",
-      "Personal life\n",
-      "The South Korean newspaper The Chosun Ilbo said that Kim Jong-nam has two wives, at least one mistress, and several children. His first wife Shin Jong-hui (born c. 1980) and their son Kum-sol (born c. 1996) live at a home called Dragon Villa on the northern outskirts of Beijing. His second wife Lee Hye-kyong (born c. 1970), their son Han-sol (born c. 1995) and their daughter Sol-hui (born c. 1998) live in an apartment building in Macau. Jong-nam's mistress, former Air Koryo flight attendant So Yong-la (born c. 1980), also lives in Macau. \n",
-      "\n",
-      "Jong-nam is often given attention by the media for his gambling and extravagant spending.\n",
-      "\n",
-      "References\n",
-      "\n",
-      "1971 births\n",
-      "2017 deaths\n",
-      "Assassinated people\n",
-      "North Korean politicians\n"
-     ]
-    },
-    {
-     "data": {
-      "text/plain": [
-       "{'Aggregate': {'Article': [{'meta': {'count': 25000}}]}}"
-      ]
-     },
-     "execution_count": 118,
-     "metadata": {},
-     "output_type": "execute_result"
-    }
-   ],
->>>>>>> befe771b
    "source": [
     "# Test that all data has loaded – get object count\n",
     "result = (\n",
@@ -1069,13 +881,8 @@
   },
   {
    "cell_type": "code",
-<<<<<<< HEAD
    "execution_count": null,
    "id": "add222d7",
-=======
-   "execution_count": 119,
-   "id": "5acd5437",
->>>>>>> befe771b
    "metadata": {},
    "outputs": [],
    "source": [
@@ -1103,44 +910,10 @@
   },
   {
    "cell_type": "code",
-<<<<<<< HEAD
    "execution_count": null,
    "id": "c888aa4b",
    "metadata": {},
    "outputs": [],
-=======
-   "execution_count": 120,
-   "id": "15def653",
-   "metadata": {},
-   "outputs": [
-    {
-     "name": "stdout",
-     "output_type": "stream",
-     "text": [
-      "1. Museum of Modern Art (Score: 0.938)\n",
-      "2. Western Europe (Score: 0.934)\n",
-      "3. Renaissance art (Score: 0.932)\n",
-      "4. Pop art (Score: 0.93)\n",
-      "5. Northern Europe (Score: 0.927)\n",
-      "6. Hellenistic art (Score: 0.926)\n",
-      "7. Modernist literature (Score: 0.924)\n",
-      "8. Art film (Score: 0.922)\n",
-      "9. Central Europe (Score: 0.921)\n",
-      "10. Art (Score: 0.921)\n",
-      "11. European (Score: 0.921)\n",
-      "12. Byzantine art (Score: 0.92)\n",
-      "13. Postmodernism (Score: 0.92)\n",
-      "14. Eastern Europe (Score: 0.92)\n",
-      "15. Cubism (Score: 0.92)\n",
-      "16. Europe (Score: 0.919)\n",
-      "17. Impressionism (Score: 0.919)\n",
-      "18. Bauhaus (Score: 0.919)\n",
-      "19. Surrealism (Score: 0.919)\n",
-      "20. Expressionism (Score: 0.919)\n"
-     ]
-    }
-   ],
->>>>>>> befe771b
    "source": [
     "query_result = query_weaviate('modern art in Europe','Article')\n",
     "counter = 0\n",
@@ -1151,44 +924,10 @@
   },
   {
    "cell_type": "code",
-<<<<<<< HEAD
    "execution_count": null,
    "id": "c54cd8e9",
    "metadata": {},
    "outputs": [],
-=======
-   "execution_count": 85,
-   "id": "93c4a696",
-   "metadata": {},
-   "outputs": [
-    {
-     "name": "stdout",
-     "output_type": "stream",
-     "text": [
-      "1. Historic Scotland (Score: 0.946)\n",
-      "2. First War of Scottish Independence (Score: 0.946)\n",
-      "3. Battle of Bannockburn (Score: 0.946)\n",
-      "4. Wars of Scottish Independence (Score: 0.944)\n",
-      "5. Second War of Scottish Independence (Score: 0.939)\n",
-      "6. List of Scottish monarchs (Score: 0.937)\n",
-      "7. Scottish Borders (Score: 0.932)\n",
-      "8. Braveheart (Score: 0.929)\n",
-      "9. John of Scotland (Score: 0.929)\n",
-      "10. Guardians of Scotland (Score: 0.926)\n",
-      "11. Holyrood Abbey (Score: 0.925)\n",
-      "12. Scottish (Score: 0.925)\n",
-      "13. Scots (Score: 0.925)\n",
-      "14. Robert I of Scotland (Score: 0.924)\n",
-      "15. Scottish people (Score: 0.924)\n",
-      "16. Alexander I of Scotland (Score: 0.924)\n",
-      "17. Edinburgh Castle (Score: 0.924)\n",
-      "18. Robert Burns (Score: 0.923)\n",
-      "19. Battle of Bosworth Field (Score: 0.922)\n",
-      "20. David II of Scotland (Score: 0.922)\n"
-     ]
-    }
-   ],
->>>>>>> befe771b
    "source": [
     "query_result = query_weaviate('Famous battles in Scottish history','Article')\n",
     "counter = 0\n",
@@ -1298,13 +1037,8 @@
   },
   {
    "cell_type": "code",
-<<<<<<< HEAD
    "execution_count": null,
    "id": "5b568db8",
-=======
-   "execution_count": 99,
-   "id": "76d697e9",
->>>>>>> befe771b
    "metadata": {
     "ExecuteTime": {
      "end_time": "2023-01-18T09:28:38.928205Z",
@@ -1318,35 +1052,15 @@
   },
   {
    "cell_type": "code",
-<<<<<<< HEAD
    "execution_count": null,
    "id": "1826b470",
-=======
-   "execution_count": 100,
-   "id": "1deeb539",
->>>>>>> befe771b
    "metadata": {
     "ExecuteTime": {
      "end_time": "2023-01-18T09:29:19.806639Z",
      "start_time": "2023-01-18T09:29:19.727897Z"
     }
    },
-<<<<<<< HEAD
-   "outputs": [],
-=======
-   "outputs": [
-    {
-     "data": {
-      "text/plain": [
-       "CollectionsResponse(collections=[])"
-      ]
-     },
-     "execution_count": 100,
-     "metadata": {},
-     "output_type": "execute_result"
-    }
-   ],
->>>>>>> befe771b
+   "outputs": [],
    "source": [
     "qdrant.get_collections()"
    ]
