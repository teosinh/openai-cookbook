--- conflicted
+++ resolved
@@ -1195,7 +1195,6 @@
   tags:
     - guardrails
 
-<<<<<<< HEAD
 - title: Parsing PDF documents for RAG applications
   path: examples/Parse_PDF_docs_for_RAG.ipynb
   date: 2024-03-28
@@ -1205,7 +1204,7 @@
     - completions
     - vision
     - embeddings
-=======
+
 - title: How to combine GPT-V with RAG to create a clothing matchmaker app
   path: examples/How_to_Combine_GPTv_with_RAG_Outfit_Assistant.ipynb
   date: 2024-02-16
@@ -1213,5 +1212,4 @@
     - teomusatoiu
   tags:
     - vision
-    - embeddings
->>>>>>> 690eee82
+    - embeddings