--- conflicted
+++ resolved
@@ -1416,21 +1416,21 @@
   tags:
     - gpt-actions-library
     - chatgpt
-<<<<<<< HEAD
-
-- title: GPT Actions library - Jira
-  path: examples/chatgpt/gpt_actions_library/gpt_action_jira.ipynb
-  date: 2024-07-24
-  authors:
-    - rupert-openai
-=======
   
 - title: GPT Actions library - Gmail
   path: examples/chatgpt/gpt_actions_library/gpt_action_gmail.ipynb
   date: 2024-07-24
   authors:
     - alwestmo-openai
->>>>>>> 3a2fd369
+  tags:
+    - gpt-actions-library
+    - chatgpt
+    
+- title: GPT Actions library - Jira
+  path: examples/chatgpt/gpt_actions_library/gpt_action_jira.ipynb
+  date: 2024-07-24
+  authors:
+    - rupert-openai
   tags:
     - gpt-actions-library
     - chatgpt