# yaml-language-server: $schema=./.github/registry_schema.json

# This file is used to generate cookbook.openai.com. It specifies which paths we
# should build pages for, and indicates metadata such as tags, creation date and
# authors for each page.

- title: Using logprobs
  path: examples/Using_logprobs.ipynb
  date: 2023-12-20
  authors:
    - jhills20
    - shyamal-anadkat
  tags:
    - completions

- title: Creating slides with the Assistants API and DALL·E 3
  path: examples/Creating_slides_with_Assistants_API_and_DALL-E3.ipynb
  date: 2023-12-08
  authors:
    - jhills20
  tags:
    - assistants
    - dall-e

- title: Data preparation and analysis for chat model fine-tuning
  path: examples/Chat_finetuning_data_prep.ipynb
  date: 2023-08-22
  authors:
    - mwu1993
    - simonpfish
  tags:
    - completions
    - tiktoken
    - fine-tuning

- title: Classification using embeddings
  path: examples/Classification_using_embeddings.ipynb
  date: 2022-07-11
  authors:
    - ted-at-openai
    - logankilpatrick
  tags:
    - embeddings

- title: Clustering
  path: examples/Clustering.ipynb
  date: 2022-03-10
  authors:
    - BorisPower
    - ted-at-openai
    - logankilpatrick
  tags:
    - embeddings

- title: Clustering for transaction classification
  path: examples/Clustering_for_transaction_classification.ipynb
  date: 2022-10-20
  authors:
    - colin-openai
    - ted-at-openai
  tags:
    - embeddings
    - completions

- title: Code search using embeddings
  path: examples/Code_search_using_embeddings.ipynb
  date: 2022-03-10
  authors:
    - BorisPower
    - logankilpatrick
    - eli64s
  tags:
    - embeddings

- title: Customizing embeddings
  path: examples/Customizing_embeddings.ipynb
  date: 2022-03-10
  authors:
    - ted-at-openai
    - BorisPower
  tags:
    - embeddings

- title: Embedding Wikipedia articles for search
  path: examples/Embedding_Wikipedia_articles_for_search.ipynb
  date: 2023-04-14
  authors:
    - ted-at-openai
  tags:
    - embeddings
    - completions

- title: Embedding texts that are longer than the model's maximum context length
  path: examples/Embedding_long_inputs.ipynb
  date: 2023-01-18
  authors:
    - filipeabperes
  tags:
    - embeddings
    - tiktoken

- title: Long document content extraction
  path: examples/Entity_extraction_for_long_documents.ipynb
  date: 2023-02-20
  authors:
    - colin-openai
  tags:
    - completions

- title: Fine tuning classification example
  path: examples/Fine-tuned_classification.ipynb
  date: 2022-03-10
  authors:
    - BorisPower
  tags:
    - completions
    - fine-tuning

- title: >-
    Function calling for nearby places: Leveraging the Google Places API and
    customer profiles
  path: examples/Function_calling_finding_nearby_places.ipynb
  date: 2023-08-11
  authors:
    - prestontuggle
  tags:
    - completions
    - functions

- title: Using embeddings
  path: examples/Using_embeddings.ipynb
  date: 2022-03-10
  authors:
    - BorisPower
    - ted-at-openai
    - logankilpatrick
    - jbeutler-openai
  tags:
    - embeddings

- title: How to build a tool-using agent with LangChain
  path: examples/How_to_build_a_tool-using_agent_with_Langchain.ipynb
  date: 2023-05-02
  authors:
    - colin-openai
  tags:
    - completions
    - embeddings

- title: How to use functions with a knowledge base
  path: examples/How_to_call_functions_for_knowledge_retrieval.ipynb
  date: 2023-06-14
  authors:
    - colin-openai
  tags:
    - completions
    - functions

- title: How to call functions with chat models
  path: examples/How_to_call_functions_with_chat_models.ipynb
  date: 2023-06-13
  authors:
    - colin-openai
    - joe-at-openai
  tags:
    - completions
    - functions

- title: How to count tokens with Tiktoken
  path: examples/How_to_count_tokens_with_tiktoken.ipynb
  date: 2022-12-16
  authors:
    - ted-at-openai
  tags:
    - tiktoken
    - completions

- title: How to fine-tune chat models
  path: examples/How_to_finetune_chat_models.ipynb
  date: 2024-07-23
  authors:
    - simonpfish
    - shyamal-anadkat
  tags:
    - completions
    - fine-tuning

- title: How to format inputs to ChatGPT models
  path: examples/How_to_format_inputs_to_ChatGPT_models.ipynb
  date: 2023-03-01
  authors:
    - ted-at-openai
  tags:
    - completions
    - tiktoken

- title: How to handle rate limits
  path: examples/How_to_handle_rate_limits.ipynb
  date: 2022-09-10
  authors:
    - ted-at-openai
  tags:
    - completions
    - embeddings

- title: How to stream completions
  path: examples/How_to_stream_completions.ipynb
  date: 2022-09-02
  authors:
    - ted-at-openai
  tags:
    - completions

- title: Multiclass Classification for Transactions
  path: examples/Multiclass_classification_for_transactions.ipynb
  date: 2022-10-20
  authors:
    - colin-openai
  tags:
    - embeddings
    - completions

- title: Get embeddings from dataset
  path: examples/Get_embeddings_from_dataset.ipynb
  date: 2022-03-10
  authors:
    - BorisPower
    - ted-at-openai
  tags:
    - embeddings

- title: Question answering using a search API and re-ranking
  path: examples/Question_answering_using_a_search_API.ipynb
  date: 2023-06-16
  authors:
    - simonpfish
    - ted-at-openai
  tags:
    - embeddings
    - completions

- title: Question answering using embeddings-based search
  path: examples/Question_answering_using_embeddings.ipynb
  date: 2022-06-10
  authors:
    - ted-at-openai
    - MikeHeaton
  tags:
    - embeddings
    - completions

- title: Recommendation using embeddings and nearest neighbor search
  path: examples/Recommendation_using_embeddings.ipynb
  date: 2022-03-10
  authors:
    - ted-at-openai
    - BorisPower
    - logankilpatrick
  tags:
    - embeddings

- title: Regression using the embeddings
  path: examples/Regression_using_embeddings.ipynb
  date: 2022-03-10
  authors:
    - BorisPower
    - ted-at-openai
    - logankilpatrick
  tags:
    - embeddings

- title: Search reranking with cross-encoders
  path: examples/Search_reranking_with_cross-encoders.ipynb
  date: 2023-06-28
  authors:
    - colin-openai
  tags:
    - embeddings
    - completions

- title: Semantic text search using embeddings
  path: examples/Semantic_text_search_using_embeddings.ipynb
  date: 2022-03-10
  authors:
    - BorisPower
    - ted-at-openai
    - logankilpatrick
  tags:
    - embeddings

- title: Unit test writing using a multi-step prompt
  path: examples/Unit_test_writing_using_a_multi-step_prompt.ipynb
  date: 2022-11-15
  authors:
    - ted-at-openai
  tags:
    - completions

- title: Unit test writing using a multi-step prompt with legacy Completions
  path: >-
    examples/Unit_test_writing_using_a_multi-step_prompt_with_older_completions_API.ipynb
  date: 2023-05-19
  authors:
    - ted-at-openai
  tags:
    - completions

- title: User and product embeddings
  path: examples/User_and_product_embeddings.ipynb
  date: 2022-03-10
  authors:
    - BorisPower
  tags:
    - embeddings

- title: Visualizing the embeddings in 2D
  path: examples/Visualizing_embeddings_in_2D.ipynb
  date: 2022-03-10
  authors:
    - BorisPower
    - ted-at-openai
  tags:
    - embeddings

- title: Visualizing embeddings in 3D
  path: examples/Visualizing_embeddings_in_3D.ipynb
  date: 2022-03-10
  authors:
    - BorisPower
    - ted-at-openai
  tags:
    - embeddings

- title: Visualizing embeddings in Weights and Biases
  path: examples/third_party/Visualizing_embeddings_in_wandb.ipynb
  date: 2023-02-01
  authors:
    - scottire
  tags:
    - embeddings

- title: Visualizing embeddings in Atlas
  path: examples/third_party/Visualizing_embeddings_with_Atlas.ipynb
  date: 2023-03-28
  authors:
    - AndriyMulyar
    - TDulka
  tags:
    - embeddings

- title: "Addressing transcription misspellings: prompt vs post-processing"
  path: examples/Whisper_correct_misspelling.ipynb
  date: 2023-08-11
  authors:
    - prestontuggle
  tags:
    - whisper
    - completions

- title: "Enhancing Whisper transcriptions: pre- & post-processing techniques"
  path: examples/Whisper_processing_guide.ipynb
  date: 2023-08-11
  authors:
    - prestontuggle
  tags:
    - whisper

- title: Whisper prompting guide
  path: examples/Whisper_prompting_guide.ipynb
  date: 2023-06-27
  authors:
    - prestontuggle
  tags:
    - whisper
    - completions

- title: Zero-shot classification with embeddings
  path: examples/Zero-shot_classification_with_embeddings.ipynb
  date: 2022-03-10
  authors:
    - BorisPower
    - ted-at-openai
    - logankilpatrick
  tags:
    - embeddings

- title: Azure DALL·E image generation example
  path: examples/azure/DALL-E.ipynb
  date: 2023-06-12
  authors:
    - glecaros
  tags:
    - dall-e

- title: Azure Chat Completions example (preview)
  path: examples/azure/chat.ipynb
  date: 2023-03-28
  authors:
    - cmurtz-msft
    - glecaros
    - kristapratico
  tags:
    - completions

- title: Azure Chat Completion models with your own data (preview)
  path: examples/azure/chat_with_your_own_data.ipynb
  date: 2023-09-11
  authors:
    - kristapratico
  tags:
    - completions

- title: Azure completions example
  path: examples/azure/completions.ipynb
  date: 2022-12-16
  authors:
    - cmurtz-msft
    - glecaros
    - kristapratico
  tags:
    - embeddings
    - completions

- title: Azure embeddings example
  path: examples/azure/embeddings.ipynb
  date: 2022-07-12
  authors:
    - ted-at-openai
    - cmurtz-msft
    - glecaros
    - kristapratico
  tags:
    - embeddings

- title: Azure functions example
  path: examples/azure/functions.ipynb
  date: 2023-07-21
  authors:
    - kristapratico
  tags:
    - completions
    - functions

- title: Translate a book writen in LaTeX from Slovenian into English
  path: examples/book_translation/translate_latex_book.ipynb
  date: 2022-03-10
  authors:
    - BorisPower
  tags:
    - completions
    - tiktoken

- title: How to create dynamic masks with DALL·E and Segment Anything
  path: >-
    examples/dalle/How_to_create_dynamic_masks_with_DALL-E_and_Segment_Anything.ipynb
  date: 2023-05-19
  authors:
    - colin-openai
  tags:
    - dall-e

- title: How to use the DALL·E API
  path: examples/dalle/Image_generations_edits_and_variations_with_DALL-E.ipynb
  date: 2022-11-04
  authors:
    - ted-at-openai
  tags:
    - dall-e

- title: How to evaluate a summarization task
  path: examples/evaluation/How_to_eval_abstractive_summarization.ipynb
  date: 2023-08-16
  authors:
    - shyamal-anadkat
    - simonpfish
  tags:
    - embeddings
    - completions

- title: Getting Started with OpenAI Evals
  path: examples/evaluation/Getting_Started_with_OpenAI_Evals.ipynb
  date: 2024-03-21
  authors:
    - royziv11
    - shyamal-anadkat
  tags:
    - completions

- title: Developing Hallucination Guardrails
  path: examples/Developing_hallucination_guardrails.ipynb
  date: 2024-05-29
  authors:
    - royziv11
  tags:
    - guardrails

- title: Fine-Tuned Q&A - collect data
  path: examples/fine-tuned_qa/olympics-1-collect-data.ipynb
  date: 2022-03-10
  authors:
    - ted-at-openai
    - BorisPower
  tags:
    - embeddings
    - completions
    - fine-tuning

- title: Fine-Tuned Q&A - create Q&A
  path: examples/fine-tuned_qa/olympics-2-create-qa.ipynb
  date: 2022-03-10
  authors:
    - ted-at-openai
    - BorisPower
  tags:
    - embeddings
    - completions
    - fine-tuning

- title: Fine-Tuned Q&A - train
  path: examples/fine-tuned_qa/olympics-3-train-qa.ipynb
  date: 2022-03-10
  authors:
    - ted-at-openai
    - BorisPower
  tags:
    - completions
    - embeddings
    - fine-tuning

- title: Visualizing the embeddings in Kangas
  path: examples/third_party/Visualizing_embeddings_in_Kangas.ipynb
  date: 2023-07-11
  authors:
    - dsblank
  tags:
    - embeddings

- title: Financial document analysis with LlamaIndex
  path: >-
    examples/third_party/financial_document_analysis_with_llamaindex.ipynb
  date: 2023-06-22
  authors:
    - Disiok
  tags:
    - embeddings
    - completions

- title: Vector databases
  path: examples/vector_databases/README.md
  date: 2023-06-28
  authors:
    - colin-openai
    - moizsajid
  tags:
    - embeddings

- title: Using PolarDB-PG as a vector database for OpenAI embeddings
  path: >-
    examples/vector_databases/PolarDB/Getting_started_with_PolarDB_and_OpenAI.ipynb
  date: 2023-07-11
  authors:
    - liuchengshan-lcs
  tags:
    - embeddings

- title: Semantic search with SingleStoreDB
  path: >-
    examples/vector_databases/SingleStoreDB/OpenAI_wikipedia_semantic_search.ipynb
  date: 2023-05-22
  authors:
    - arno756
  tags:
    - completions
    - embeddings

- title: SingleStoreDB
  path: examples/vector_databases/SingleStoreDB/README.md
  date: 2023-05-22
  authors:
    - arno756
  tags:
    - embeddings
    - completions

- title: Using AnalyticDB as a vector database for OpenAI embeddings
  path: >-
    examples/vector_databases/analyticdb/Getting_started_with_AnalyticDB_and_OpenAI.ipynb
  date: 2023-04-06
  authors:
    - wangxuqi
  tags:
    - embeddings

- title: Question answering with Langchain, AnalyticDB and OpenAI
  path: >-
    examples/vector_databases/analyticdb/QA_with_Langchain_AnalyticDB_and_OpenAI.ipynb
  date: 2023-05-05
  authors:
    - wangxuqi
  tags:
    - embeddings
    - tiktoken

- title: Azure AI Search as a vector database for OpenAI embeddings
  path: >-
    examples/vector_databases/azuresearch/Getting_started_with_azure_ai_search_and_openai.ipynb
  date: 2023-09-11
  authors:
    - farzad528
  tags:
    - embeddings

- title: Philosophy with vector embeddings, OpenAI and Cassandra / Astra DB
  path: examples/vector_databases/cassandra_astradb/Philosophical_Quotes_CQL.ipynb
  date: 2023-08-29
  authors:
    - hemidactylus
  tags:
    - embeddings
    - completions

- title: Philosophy with vector embeddings, OpenAI and Cassandra / Astra DB
  path: >-
    examples/vector_databases/cassandra_astradb/Philosophical_Quotes_cassIO.ipynb
  date: 2023-08-29
  authors:
    - hemidactylus
  tags:
    - embeddings
    - completions

- title: Cassandra / Astra DB
  path: examples/vector_databases/cassandra_astradb/README.md
  date: 2023-08-29
  authors:
    - hemidactylus
  tags:
    - embeddings

- title: Using Chroma for embeddings search
  path: examples/vector_databases/chroma/Using_Chroma_for_embeddings_search.ipynb
  date: 2023-06-28
  authors:
    - colin-openai
    - atroyn
  tags:
    - embeddings

- title: Robust question answering with Chroma and OpenAI
  path: examples/vector_databases/chroma/hyde-with-chroma-and-openai.ipynb
  date: 2023-04-06
  authors:
    - atroyn
  tags:
    - embeddings
    - completions

- title: Elasticsearch
  path: examples/vector_databases/elasticsearch/README.md
  date: 2023-08-29
  authors:
    - leemthompo
  tags:
    - embeddings
    - completions

- title: Retrieval augmented generation using Elasticsearch and OpenAI
  path: >-
    examples/vector_databases/elasticsearch/elasticsearch-retrieval-augmented-generation.ipynb
  date: 2023-08-29
  authors:
    - leemthompo
  tags:
    - embeddings
    - completions

- title: Semantic search using Elasticsearch and OpenAI
  path: examples/vector_databases/elasticsearch/elasticsearch-semantic-search.ipynb
  date: 2023-08-29
  authors:
    - leemthompo
  tags:
    - embeddings
    - completions

- title: Using Hologres as a vector database for OpenAI embeddings
  path: >-
    examples/vector_databases/hologres/Getting_started_with_Hologres_and_OpenAI.ipynb
  date: 2023-05-19
  authors:
    - zcgeng
  tags:
    - embeddings

- title: Kusto as a vector database for embeddings
  path: >-
    examples/vector_databases/kusto/Getting_started_with_kusto_and_openai_embeddings.ipynb
  date: 2023-05-10
  authors:
    - Anshul Sharma
  tags:
    - embeddings

- title: Kusto as a vector database
  path: examples/vector_databases/kusto/README.md
  date: 2023-05-10
  authors:
    - Anshul Sharma
  tags:
    - embeddings

- title: Filtered search with Milvus and OpenAI
  path: >-
    examples/vector_databases/milvus/Filtered_search_with_Milvus_and_OpenAI.ipynb
  date: 2023-03-28
  authors:
    - filip-halt
  tags:
    - embeddings

- title: Getting started with Milvus and OpenAI
  path: >-
    examples/vector_databases/milvus/Getting_started_with_Milvus_and_OpenAI.ipynb
  date: 2023-03-28
  authors:
    - filip-halt
  tags:
    - embeddings

- title: Using MyScale as a vector database for OpenAI embeddings
  path: >-
    examples/vector_databases/myscale/Getting_started_with_MyScale_and_OpenAI.ipynb
  date: 2023-05-01
  authors:
    - melovy
  tags:
    - embeddings

- title: Using MyScale for embeddings search
  path: examples/vector_databases/myscale/Using_MyScale_for_embeddings_search.ipynb
  date: 2023-06-28
  authors:
    - colin-openai
  tags:
    - embeddings

- title: Retrieval augmentation for GPT-4 using Pinecone
  path: examples/vector_databases/pinecone/GPT4_Retrieval_Augmentation.ipynb
  date: 2023-03-24
  authors:
    - jamescalam
  tags:
    - embeddings
    - completions
    - tiktoken

- title: Retrieval augmented generative question answering with Pinecone
  path: examples/vector_databases/pinecone/Gen_QA.ipynb
  date: 2023-02-07
  authors:
    - jamescalam
  tags:
    - embeddings
    - completions

- title: Pinecone vector database
  path: examples/vector_databases/pinecone/README.md
  date: 2023-03-24
  authors:
    - jamescalam
  tags:
    - embeddings
    - completions

- title: Semantic search with Pinecone and OpenAI
  path: examples/vector_databases/pinecone/Semantic_Search.ipynb
  date: 2023-03-24
  authors:
    - jamescalam
  tags:
    - embeddings

- title: Using Pinecone for embeddings search
  path: >-
    examples/vector_databases/pinecone/Using_Pinecone_for_embeddings_search.ipynb
  date: 2023-06-28
  authors:
    - colin-openai
  tags:
    - embeddings

- title: Using Qdrant as a vector database for OpenAI embeddings
  path: >-
    examples/vector_databases/qdrant/Getting_started_with_Qdrant_and_OpenAI.ipynb
  date: 2023-02-16
  authors:
    - kacperlukawski
  tags:
    - embeddings

- title: Question answering with Langchain, Qdrant and OpenAI
  path: examples/vector_databases/qdrant/QA_with_Langchain_Qdrant_and_OpenAI.ipynb
  date: 2023-02-16
  authors:
    - kacperlukawski
  tags:
    - embeddings

- title: Using Qdrant for embeddings search
  path: examples/vector_databases/qdrant/Using_Qdrant_for_embeddings_search.ipynb
  date: 2023-06-28
  authors:
    - colin-openai
    - kacperlukawski
  tags:
    - embeddings

- title: Redis
  path: examples/vector_databases/redis/README.md
  date: 2023-02-13
  authors:
    - Spartee
  tags:
    - embeddings
    - completions

- title: Using Redis for embeddings search
  path: examples/vector_databases/redis/Using_Redis_for_embeddings_search.ipynb
  date: 2023-06-28
  authors:
    - colin-openai
  tags:
    - embeddings

- title: Using Redis as a vector database with OpenAI
  path: examples/vector_databases/redis/getting-started-with-redis-and-openai.ipynb
  date: 2023-02-13
  authors:
    - Spartee
  tags:
    - embeddings

- title: Running hybrid VSS queries with Redis and OpenAI
  path: examples/vector_databases/redis/redis-hybrid-query-examples.ipynb
  date: 2023-05-11
  authors:
    - Michael Yuan
  tags:
    - embeddings

- title: Redis vectors as JSON with OpenAI
  path: examples/vector_databases/redis/redisjson/redisjson.ipynb
  date: 2023-05-10
  authors:
    - Michael Yuan
  tags:
    - embeddings

- title: Redis as a context store with Chat Completions
  path: examples/vector_databases/redis/redisqna/redisqna.ipynb
  date: 2023-05-11
  authors:
    - Michael Yuan
  tags:
    - completions
    - embeddings

- title: Using Tair as a vector database for OpenAI embeddings
  path: examples/vector_databases/tair/Getting_started_with_Tair_and_OpenAI.ipynb
  date: 2023-09-11
  authors:
    - dongqqcom
  tags:
    - embeddings

- title: Question answering with Langchain, Tair and OpenAI
  path: examples/vector_databases/tair/QA_with_Langchain_Tair_and_OpenAI.ipynb
  date: 2023-09-11
  authors:
    - dongqqcom
  tags:
    - embeddings
    - tiktoken
    - completions

- title: Typesense
  path: examples/vector_databases/typesense/README.md
  date: 2023-04-13
  authors:
    - jasonbosco
  tags:
    - embeddings

- title: Using Typesense for embeddings search
  path: >-
    examples/vector_databases/typesense/Using_Typesense_for_embeddings_search.ipynb
  date: 2023-06-28
  authors:
    - colin-openai
  tags:
    - embeddings

- title: Weaviate <> OpenAI
  path: examples/vector_databases/weaviate/README.md
  date: 2023-02-13
  authors:
    - colin-openai
  tags:
    - embeddings

- title: Using Weaviate for embeddings search
  path: >-
    examples/vector_databases/weaviate/Using_Weaviate_for_embeddings_search.ipynb
  date: 2023-06-28
  authors:
    - colin-openai
  tags:
    - embeddings

- title: Using Weaviate with generative OpenAI module for generative search
  path: >-
    examples/vector_databases/weaviate/generative-search-with-weaviate-and-openai.ipynb
  date: 2023-05-22
  authors:
    - sebawita
  tags:
    - embeddings
    - completions

- title: Using Weaviate with OpenAI vectorize module for embeddings search
  path: >-
    examples/vector_databases/weaviate/getting-started-with-weaviate-and-openai.ipynb
  date: 2023-02-13
  authors:
    - colin-openai
  tags:
    - embeddings

- title: Using Weaviate with OpenAI vectorize module for hybrid search
  path: >-
    examples/vector_databases/weaviate/hybrid-search-with-weaviate-and-openai.ipynb
  date: 2023-02-13
  authors:
    - colin-openai
  tags:
    - embeddings

- title: Question Answering in Weaviate with OpenAI Q&A module
  path: >-
    examples/vector_databases/weaviate/question-answering-with-weaviate-and-openai.ipynb
  date: 2023-02-13
  authors:
    - colin-openai
  tags:
    - embeddings
    - completions

- title: Filtered Search with Zilliz and OpenAI
  path: >-
    examples/vector_databases/zilliz/Filtered_search_with_Zilliz_and_OpenAI.ipynb
  date: 2023-03-28
  authors:
    - filip-halt
  tags:
    - embeddings

- title: Getting Started with Zilliz and OpenAI
  path: >-
    examples/vector_databases/zilliz/Getting_started_with_Zilliz_and_OpenAI.ipynb
  date: 2023-03-28
  authors:
    - filip-halt
  tags:
    - embeddings

- title: Techniques to improve reliability
  path: articles/techniques_to_improve_reliability.md
  redirects:
    - techniques_to_improve_reliability
  date: 2022-09-12
  authors:
    - ted-at-openai
  tags:
    - completions

- title: How to work with large language models
  path: articles/how_to_work_with_large_language_models.md
  redirects:
    - how_to_work_with_large_language_models
  date: 2023-01-20
  authors:
    - ted-at-openai
  tags:
    - completions

- title: Use cases for embeddings
  path: articles/text_comparison_examples.md
  redirects:
    - text_comparison_examples
  date: 2023-01-20
  authors:
    - ted-at-openai
  tags:
    - embeddings

- title: Related resources from around the web
  path: articles/related_resources.md
  redirects:
    - related_resources
  date: 2023-01-20
  authors:
    - ted-at-openai
    - simonpfish
  tags:
    - completions
    - embeddings

- title: Fine-Tuning for retrieval augmented generation (RAG) with Qdrant
  path: examples/fine-tuned_qa/ft_retrieval_augmented_generation_qdrant.ipynb
  date: 2023-09-04
  authors:
    - NirantK
  tags:
    - completions
    - embeddings
    - fine-tuning

- title: How to automate AWS tasks with function calling
  path: examples/third_party/How_to_automate_S3_storage_with_functions.ipynb
  date: 2023-09-27
  authors:
    - Barqawiz
  tags:
    - completions
    - embeddings
    - functions

- title: Neon as a vector database
  path: examples/vector_databases/neon/README.md
  date: 2023-09-28
  authors:
    - Barqawiz
  tags:
    - embeddings

- title: Vector similarity search using Neon Postgres
  path: examples/vector_databases/neon/neon-postgres-vector-search-pgvector.ipynb
  date: 2023-09-28
  authors:
    - danieltprice
  tags:
    - embeddings

- title: Question answering with LangChain, Deep Lake, & OpenAI
  path: examples/vector_databases/deeplake/deeplake_langchain_qa.ipynb
  date: 2023-09-30
  authors:
    - FayazRahman
  tags:
    - embeddings

- title: Fine-tuning OpenAI models with Weights & Biases
  path: examples/third_party/GPT_finetuning_with_wandb.ipynb
  date: 2023-10-04
  authors:
    - ash0ts
  tags:
    - tiktoken
    - completions
    - fine-tuning

- title: OpenAI API Monitoring with Weights & Biases Weave
  path: examples/third_party/Openai_monitoring_with_wandb_weave.ipynb
  date: 2023-10-04
  authors:
    - ash0ts
  tags:
    - tiktoken
    - completions

- title: How to build an agent with the OpenAI Node.js SDK
  path: examples/How_to_build_an_agent_with_the_node_sdk.mdx
  date: 2023-10-05
  authors:
    - perborgen
  tags:
    - completions
    - functions

- title: Named Entity Recognition to Enrich Text
  path: examples/Named_Entity_Recognition_to_enrich_text.ipynb
  date: 2023-10-20
  authors:
    - dcarpintero
  tags:
    - completions
    - functions

- title: What makes documentation good
  path: articles/what_makes_documentation_good.md
  redirects:
    - what_makes_documentation_good
  date: 2023-09-01
  authors:
    - ted-at-openai
  tags: []

- title: Function calling with an OpenAPI specification
  path: examples/Function_calling_with_an_OpenAPI_spec.ipynb
  date: 2023-10-15
  authors:
    - shyamal-anadkat
    - simonpfish
  tags:
    - completions
    - functions

- title: Fine tuning for function calling
  path: examples/Fine_tuning_for_function_calling.ipynb
  date: 2023-11-07
  authors:
    - jhills20
    - ibigio
    - shyamal-anadkat
    - teomusatoiu
  tags:
    - completions
    - functions
    - fine-tuning

- title: Processing and narrating a video with GPT's visual capabilities and the TTS API
  path: examples/GPT_with_vision_for_video_understanding.ipynb
  date: 2023-11-06
  authors:
    - cathykc
  tags:
    - completions
    - vision
    - speech

- title: What's new with DALL·E 3?
  path: articles/what_is_new_with_dalle_3.mdx
  date: 2023-11-06
  authors:
    - 0hq
  tags:
    - dall-e

- title: How to make your completions outputs consistent with the new seed parameter
  path: examples/Reproducible_outputs_with_the_seed_parameter.ipynb
  date: 2023-11-06
  authors:
    - shyamal-anadkat
  tags:
    - completions

- title: Assistants API Overview (Python SDK)
  path: examples/Assistants_API_overview_python.ipynb
  date: 2023-11-10
  authors:
    - ibigio
  tags:
    - assistants
    - functions

- title: MongoDB Atlas Vector Search
  path: examples/vector_databases/mongodb_atlas/README.md
  date: 2023-11-21
  authors:
    - prakul
  tags:
    - embeddings
    - completions

- title: Semantic search using MongoDB Atlas Vector Search and OpenAI
  path: examples/vector_databases/mongodb_atlas/semantic_search_using_mongodb_atlas_vector_search.ipynb
  date: 2023-11-21
  authors:
    - prakul
  tags:
    - embeddings
    - completions

- title: Evaluate RAG with LlamaIndex
  path: examples/evaluation/Evaluate_RAG_with_LlamaIndex.ipynb
  date: 2023-11-06
  authors:
    - Ravi Theja
  tags:
    - embeddings
    - completions

- title: RAG with a Graph database
  path: examples/RAG_with_graph_db.ipynb
  date: 2023-12-08
  authors:
    - katiagg
  tags:
    - embeddings
    - completions

- title: Supabase Vector Database
  path: examples/vector_databases/supabase/README.md
  date: 2023-12-04
  authors:
    - ggrn
  tags:
    - embeddings

- title: Semantic search using Supabase Vector
  path: examples/vector_databases/supabase/semantic-search.mdx
  date: 2023-12-04
  authors:
    - ggrn
  tags:
    - embeddings

- title: How to implement LLM guardrails
  path: examples/How_to_use_guardrails.ipynb
  date: 2023-12-19
  authors:
    - colin-openai
  tags:
    - guardrails

- title: How to combine GPT4o mini with RAG to create a clothing matchmaker app
  path: examples/How_to_combine_GPT4o_with_RAG_Outfit_Assistant.ipynb
  date: 2024-07-18
  authors:
    - teomusatoiu
  tags:
    - vision
    - embeddings

- title: How to parse PDF docs for RAG
  path: examples/Parse_PDF_docs_for_RAG.ipynb
  date: 2024-02-28
  authors:
    - katiagg
  tags:
    - vision
    - embeddings

- title: Using GPT4o mini to tag and caption images
  path: examples/Tag_caption_images_with_GPT4V.ipynb
  date: 2024-07-18
  authors:
    - katiagg
  tags:
    - vision
    - embeddings

- title: How to use the moderation API
  path: examples/How_to_use_moderation.ipynb
  date: 2024-03-05
  authors:
    - teomusatoiu
  tags:
    - moderation

- title: Summarizing Long Documents
  path: examples/Summarizing_long_documents.ipynb
  date: 2024-04-19
  authors:
    - joe-at-openai
  tags:
    - chat

- title: Using GPT4 Vision with Function Calling
  path: examples/multimodal/Using_GPT4_Vision_With_Function_Calling.ipynb
  date: 2024-04-09
  authors:
    - shyamal-anadkat
  tags:
    - chat
    - vision

- title: Synthetic data generation (Part 1)
  path: examples/SDG1.ipynb
  date: 2024-04-10
  authors:
    - dylanra-openai
  tags:
    - completions

- title: CLIP embeddings to improve multimodal RAG with GPT-4 Vision
  path: examples/custom_image_embedding_search.ipynb
  date: 2024-04-10
  authors:
    - dylanra-openai
  tags:
    - vision
    - embeddings

- title: Batch processing with the Batch API
  path: examples/batch_processing.ipynb
  date: 2024-04-24
  authors:
    - katiagg
  tags:
    - batch
    - completions

- title: Using tool required for customer service
  path: examples/Using_tool_required_for_customer_service.ipynb
  date: 2024-05-01
  authors:
    - colin-openai
  tags:
    - completions
    - functions

- title: Introduction to GPT-4o and GPT-4o mini
  path: examples/gpt4o/introduction_to_gpt4o.ipynb
  date: 2024-07-18
  authors:
    - justonf
  tags:
    - completions
    - vision
    - whisper

- title: Azure AI Search with Azure Functions and GPT Actions in ChatGPT
  path: examples/chatgpt/rag-quickstart/azure/Azure_AI_Search_with_Azure_Functions_and_GPT_Actions_in_ChatGPT.ipynb
  date: 2024-07-08
  authors:
    - maxreid-openai
  tags:
    - embeddings
    - chatgpt
    - tiktoken
    - completions

- title: GPT Actions library - getting started
  path: examples/chatgpt/gpt_actions_library/.gpt_action_getting_started.ipynb
  date: 2024-07-09
  authors:
    - aaronwilkowitz-openai
  tags:
    - gpt-actions-library
    - chatgpt

- title: GPT Actions library - BigQuery
  path: examples/chatgpt/gpt_actions_library/gpt_action_bigquery.ipynb
  date: 2024-07-09
  authors:
    - aaronwilkowitz-openai
  tags:
    - gpt-actions-library
    - chatgpt

- title: Data Extraction and Transformation in ELT Workflows using GPT-4o as an OCR Alternative
  path: examples/Data_extraction_transformation.ipynb
  date: 2024-07-09
  authors:
    - charuj
  tags:
    - completions
    - vision

- title: GPT Actions library - Outlook
  path: examples/chatgpt/gpt_actions_library/gpt_action_outlook.ipynb
  date: 2024-07-15
  authors:
    - rupert-openai
  tags:
    - gpt-actions-library
    - chatgpt

- title: GPT Actions library - Sharepoint (Return Docs)
  path: examples/chatgpt/gpt_actions_library/gpt_action_sharepoint_doc.ipynb
  date: 2024-05-24
  authors:
    - maxreid-openai
  tags:
    - gpt-actions-library
    - chatgpt

- title: GPT Actions library - Sharepoint (Return Text)
  path: examples/chatgpt/gpt_actions_library/gpt_action_sharepoint_text.ipynb
  date: 2024-05-24
  authors:
    - maxreid-openai
  tags:
    - gpt-actions-library
    - chatgpt

- title: GPT Actions library (Middleware) - Azure Functions
  path: examples/chatgpt/gpt_actions_library/gpt_middleware_azure_function.ipynb
  date: 2024-05-24
  authors:
    - maxreid-openai
  tags:
    - gpt-actions-library
    - chatgpt

- title: GPT Actions library - Canvas LMS
  path: examples/chatgpt/gpt_actions_library/gpt_action_canvaslms.ipynb
  date: 2024-07-17
  authors:
    - keelan-openai
  tags:
    - gpt-actions-library
    - chatgpt

- title: GPT Actions library - Salesforce
  path: examples/chatgpt/gpt_actions_library/gpt_action_salesforce.ipynb
  date: 2024-07-18
  authors:
    - aa-openai
  tags:
    - gpt-actions-library
    - chatgpt

- title: GPT Actions library - Gmail
  path: examples/chatgpt/gpt_actions_library/gpt_action_gmail.ipynb
  date: 2024-07-24
  authors:
    - alwestmo-openai
  tags:
    - gpt-actions-library
    - chatgpt

- title: GPT Actions library - Jira
  path: examples/chatgpt/gpt_actions_library/gpt_action_jira.ipynb
  date: 2024-07-24
  authors:
    - rupert-openai
  tags:
    - gpt-actions-library
    - chatgpt

- title: GPT Actions library - Notion
  path: examples/chatgpt/gpt_actions_library/gpt_action_notion.ipynb
  date: 2024-07-25
  authors:
    - dan-openai
  tags:
    - gpt-actions-library
    - chatgpt

- title: GPT Actions library - Confluence
  path: examples/chatgpt/gpt_actions_library/gpt_action_confluence.ipynb
  date: 2024-07-31
  authors:
    - eszuhany-openai
  tags:
    - gpt-actions-library
    - chatgpt

- title: GPT Actions library - SQL Database
  path: examples/chatgpt/gpt_actions_library/gpt_action_sql_database.ipynb
  date: 2024-07-31
  authors:
    - evanweiss-openai
  tags:
    - chatgpt
    - gpt-actions-library

- title: GPT Actions library - Box
  path: examples/chatgpt/gpt_actions_library/gpt_action_box.ipynb
  date: 2024-08-02
  authors:
    - keelan-openai
  tags:
    - gpt-actions-library
    - chatgpt

- title: GCP BigQuery Vector Search with GCP Functions and GPT Actions in ChatGPT
  path: examples/chatgpt/rag-quickstart/gcp/Getting_started_with_bigquery_vector_search_and_openai.ipynb
  date: 2024-08-02
  authors:
    - pap-openai
    - maxreid-openai
  tags:
    - embeddings
    - chatgpt
    - tiktoken
    - completions

- title: GPT Actions library - Zapier
  path: examples/chatgpt/gpt_actions_library/gpt_action_zapier.ipynb
  date: 2024-08-05
  authors:
    - dan-openai
  tags:
    - gpt-actions-library
    - chatgpt

- title: Structured Outputs for Multi-Agent Systems
  path: examples/Structured_outputs_multi_agent.ipynb
  date: 2024-08-06
  authors:
    - dylanra-openai
  tags:
    - completions
    - functions
    - assistants

- title: Introduction to Structured Outputs
  path: examples/Structured_Outputs_Intro.ipynb
  date: 2024-08-06
  authors:
    - katiagg
  tags:
    - completions
    - functions

<<<<<<< HEAD
- title: GPT Actions library - AWS Redshift
  path: examples/chatgpt/gpt_actions_library/gpt_action_redshift.ipynb
  date: 2024-08-09
  authors:
    - pap-openai
  tags:
    - gpt-actions-library
    - chatgpt
    
- title: GPT Actions library - AWS Middleware
  path: examples/chatgpt/gpt_actions_library/gpt_middleware_aws_function.ipynb
  date: 2024-08-09
  authors:
    - pap-openai
  tags:
    - gpt-actions-library
    - chatgpt
=======
- title: GPT Actions library - Google Drive
  path: examples/chatgpt/gpt_actions_library/gpt_action_google_drive.ipynb
  date: 2024-08-11
  authors:
    - lxing-oai
  tags:
    - gpt-actions-library
    - chat
>>>>>>> 368a2495
<|MERGE_RESOLUTION|>--- conflicted
+++ resolved
@@ -1506,7 +1506,6 @@
     - completions
     - functions
 
-<<<<<<< HEAD
 - title: GPT Actions library - AWS Redshift
   path: examples/chatgpt/gpt_actions_library/gpt_action_redshift.ipynb
   date: 2024-08-09
@@ -1524,7 +1523,7 @@
   tags:
     - gpt-actions-library
     - chatgpt
-=======
+
 - title: GPT Actions library - Google Drive
   path: examples/chatgpt/gpt_actions_library/gpt_action_google_drive.ipynb
   date: 2024-08-11
@@ -1532,5 +1531,4 @@
     - lxing-oai
   tags:
     - gpt-actions-library
-    - chat
->>>>>>> 368a2495
+    - chatgpt