# yaml-language-server: $schema=./.github/registry_schema.json

# This file is used to generate cookbook.openai.com. It specifies which paths we
# should build pages for, and indicates metadata such as tags, creation date and
# authors for each page.


- title: Using logprobs
  path: examples/Using_logprobs.ipynb
  date: 2023-12-20
  authors:
    - jhills20
    - shyamal-anadkat
  tags:
    - completions

- title: Creating slides with the Assistants API and DALL·E 3
  path: examples/Creating_slides_with_Assistants_API_and_DALL-E3.ipynb
  date: 2023-12-08
  authors:
    - jhills20
  tags:
    - assistants
    - dall-e

- title: Data preparation and analysis for chat model fine-tuning
  path: examples/Chat_finetuning_data_prep.ipynb
  date: 2023-08-22
  authors:
    - mwu1993
    - simonpfish
  tags:
    - completions
    - tiktoken

- title: Classification using embeddings
  path: examples/Classification_using_embeddings.ipynb
  date: 2022-07-11
  authors:
    - ted-at-openai
    - logankilpatrick
  tags:
    - embeddings

- title: Clustering
  path: examples/Clustering.ipynb
  date: 2022-03-10
  authors:
    - BorisPower
    - ted-at-openai
    - logankilpatrick
  tags:
    - embeddings

- title: Clustering for transaction classification
  path: examples/Clustering_for_transaction_classification.ipynb
  date: 2022-10-20
  authors:
    - colin-openai
    - ted-at-openai
  tags:
    - embeddings
    - completions

- title: Code search using embeddings
  path: examples/Code_search_using_embeddings.ipynb
  date: 2022-03-10
  authors:
    - BorisPower
    - logankilpatrick
    - eli64s
  tags:
    - embeddings

- title: Customizing embeddings
  path: examples/Customizing_embeddings.ipynb
  date: 2022-03-10
  authors:
    - ted-at-openai
    - BorisPower
  tags:
    - embeddings

- title: Embedding Wikipedia articles for search
  path: examples/Embedding_Wikipedia_articles_for_search.ipynb
  date: 2023-04-14
  authors:
    - ted-at-openai
  tags:
    - embeddings
    - completions

- title: Embedding texts that are longer than the model's maximum context length
  path: examples/Embedding_long_inputs.ipynb
  date: 2023-01-18
  authors:
    - filipeabperes
  tags:
    - embeddings
    - tiktoken

- title: Long document content extraction
  path: examples/Entity_extraction_for_long_documents.ipynb
  date: 2023-02-20
  authors:
    - colin-openai
  tags:
    - completions

- title: Fine tuning classification example
  path: examples/Fine-tuned_classification.ipynb
  date: 2022-03-10
  authors:
    - BorisPower
  tags:
    - completions

- title: >-
    Function calling for nearby places: Leveraging the Google Places API and
    customer profiles
  path: examples/Function_calling_finding_nearby_places.ipynb
  date: 2023-08-11
  authors:
    - prestontuggle
  tags:
    - completions
    - functions

- title: Using embeddings
  path: examples/Using_embeddings.ipynb
  date: 2022-03-10
  authors:
    - BorisPower
    - ted-at-openai
    - logankilpatrick
    - jbeutler-openai
  tags:
    - embeddings

- title: How to build a tool-using agent with LangChain
  path: examples/How_to_build_a_tool-using_agent_with_Langchain.ipynb
  date: 2023-05-02
  authors:
    - colin-openai
  tags:
    - completions
    - embeddings

- title: How to use functions with a knowledge base
  path: examples/How_to_call_functions_for_knowledge_retrieval.ipynb
  date: 2023-06-14
  authors:
    - colin-openai
  tags:
    - completions
    - functions

- title: How to call functions with chat models
  path: examples/How_to_call_functions_with_chat_models.ipynb
  date: 2023-06-13
  authors:
    - colin-openai
    - joe-at-openai
  tags:
    - completions
    - functions

- title: How to count tokens with Tiktoken
  path: examples/How_to_count_tokens_with_tiktoken.ipynb
  date: 2022-12-16
  authors:
    - ted-at-openai
  tags:
    - tiktoken
    - completions

- title: How to fine-tune chat models
  path: examples/How_to_finetune_chat_models.ipynb
  date: 2023-08-22
  authors:
    - simonpfish
  tags:
    - completions

- title: How to format inputs to ChatGPT models
  path: examples/How_to_format_inputs_to_ChatGPT_models.ipynb
  date: 2023-03-01
  authors:
    - ted-at-openai
  tags:
    - completions
    - tiktoken

- title: How to handle rate limits
  path: examples/How_to_handle_rate_limits.ipynb
  date: 2022-09-10
  authors:
    - ted-at-openai
  tags:
    - completions
    - embeddings

- title: How to stream completions
  path: examples/How_to_stream_completions.ipynb
  date: 2022-09-02
  authors:
    - ted-at-openai
  tags:
    - completions

- title: Multiclass Classification for Transactions
  path: examples/Multiclass_classification_for_transactions.ipynb
  date: 2022-10-20
  authors:
    - colin-openai
  tags:
    - embeddings
    - completions

- title: Get embeddings from dataset
  path: examples/Get_embeddings_from_dataset.ipynb
  date: 2022-03-10
  authors:
    - BorisPower
    - ted-at-openai
  tags:
    - embeddings

- title: Question answering using a search API and re-ranking
  path: examples/Question_answering_using_a_search_API.ipynb
  date: 2023-06-16
  authors:
    - simonpfish
    - ted-at-openai
  tags:
    - embeddings
    - completions

- title: Question answering using embeddings-based search
  path: examples/Question_answering_using_embeddings.ipynb
  date: 2022-06-10
  authors:
    - ted-at-openai
    - MikeHeaton
  tags:
    - embeddings
    - completions

- title: Recommendation using embeddings and nearest neighbor search
  path: examples/Recommendation_using_embeddings.ipynb
  date: 2022-03-10
  authors:
    - ted-at-openai
    - BorisPower
    - logankilpatrick
  tags:
    - embeddings

- title: Regression using the embeddings
  path: examples/Regression_using_embeddings.ipynb
  date: 2022-03-10
  authors:
    - BorisPower
    - ted-at-openai
    - logankilpatrick
  tags:
    - embeddings

- title: Search reranking with cross-encoders
  path: examples/Search_reranking_with_cross-encoders.ipynb
  date: 2023-06-28
  authors:
    - colin-openai
  tags:
    - embeddings
    - completions

- title: Semantic text search using embeddings
  path: examples/Semantic_text_search_using_embeddings.ipynb
  date: 2022-03-10
  authors:
    - BorisPower
    - ted-at-openai
    - logankilpatrick
  tags:
    - embeddings

- title: Unit test writing using a multi-step prompt
  path: examples/Unit_test_writing_using_a_multi-step_prompt.ipynb
  date: 2022-11-15
  authors:
    - ted-at-openai
  tags:
    - completions

- title: Unit test writing using a multi-step prompt with legacy Completions
  path: >-
    examples/Unit_test_writing_using_a_multi-step_prompt_with_older_completions_API.ipynb
  date: 2023-05-19
  authors:
    - ted-at-openai
  tags:
    - completions

- title: User and product embeddings
  path: examples/User_and_product_embeddings.ipynb
  date: 2022-03-10
  authors:
    - BorisPower
  tags:
    - embeddings

- title: Visualizing the embeddings in 2D
  path: examples/Visualizing_embeddings_in_2D.ipynb
  date: 2022-03-10
  authors:
    - BorisPower
    - ted-at-openai
  tags:
    - embeddings

- title: Visualizing embeddings in 3D
  path: examples/Visualizing_embeddings_in_3D.ipynb
  date: 2022-03-10
  authors:
    - BorisPower
    - ted-at-openai
  tags:
    - embeddings

- title: Visualizing embeddings in Weights and Biases
  path: examples/third_party/Visualizing_embeddings_in_wandb.ipynb
  date: 2023-02-01
  authors:
    - scottire
  tags:
    - embeddings

- title: Visualizing embeddings in Atlas
  path: examples/third_party/Visualizing_embeddings_with_Atlas.ipynb
  date: 2023-03-28
  authors:
    - AndriyMulyar
    - TDulka
  tags:
    - embeddings

- title: "Addressing transcription misspellings: prompt vs post-processing"
  path: examples/Whisper_correct_misspelling.ipynb
  date: 2023-08-11
  authors:
    - prestontuggle
  tags:
    - whisper
    - completions

- title: "Enhancing Whisper transcriptions: pre- & post-processing techniques"
  path: examples/Whisper_processing_guide.ipynb
  date: 2023-08-11
  authors:
    - prestontuggle
  tags:
    - whisper

- title: Whisper prompting guide
  path: examples/Whisper_prompting_guide.ipynb
  date: 2023-06-27
  authors:
    - prestontuggle
  tags:
    - whisper
    - completions

- title: Zero-shot classification with embeddings
  path: examples/Zero-shot_classification_with_embeddings.ipynb
  date: 2022-03-10
  authors:
    - BorisPower
    - ted-at-openai
    - logankilpatrick
  tags:
    - embeddings

- title: Azure DALL·E image generation example
  path: examples/azure/DALL-E.ipynb
  date: 2023-06-12
  authors:
    - glecaros
  tags:
    - dall-e

- title: Azure Chat Completions example (preview)
  path: examples/azure/chat.ipynb
  date: 2023-03-28
  authors:
    - cmurtz-msft
    - glecaros
    - kristapratico
  tags:
    - completions

- title: Azure Chat Completion models with your own data (preview)
  path: examples/azure/chat_with_your_own_data.ipynb
  date: 2023-09-11
  authors:
    - kristapratico
  tags:
    - completions

- title: Azure completions example
  path: examples/azure/completions.ipynb
  date: 2022-12-16
  authors:
    - cmurtz-msft
    - glecaros
    - kristapratico
  tags:
    - embeddings
    - completions

- title: Azure embeddings example
  path: examples/azure/embeddings.ipynb
  date: 2022-07-12
  authors:
    - ted-at-openai
    - cmurtz-msft
    - glecaros
    - kristapratico
  tags:
    - embeddings

- title: Azure functions example
  path: examples/azure/functions.ipynb
  date: 2023-07-21
  authors:
    - kristapratico
  tags:
    - completions
    - functions

- title: Translate a book writen in LaTeX from Slovenian into English
  path: examples/book_translation/translate_latex_book.ipynb
  date: 2022-03-10
  authors:
    - BorisPower
  tags:
    - completions
    - tiktoken

- title: How to create dynamic masks with DALL·E and Segment Anything
  path: >-
    examples/dalle/How_to_create_dynamic_masks_with_DALL-E_and_Segment_Anything.ipynb
  date: 2023-05-19
  authors:
    - colin-openai
  tags:
    - dall-e

- title: How to use the DALL·E API
  path: examples/dalle/Image_generations_edits_and_variations_with_DALL-E.ipynb
  date: 2022-11-04
  authors:
    - ted-at-openai
  tags:
    - dall-e

- title: How to evaluate a summarization task
  path: examples/evaluation/How_to_eval_abstractive_summarization.ipynb
  date: 2023-08-16
  authors:
    - shyamal-anadkat
    - simonpfish
  tags:
    - embeddings
    - completions

- title: Getting Started with OpenAI Evals
  path: examples/evaluation/Getting_Started_with_OpenAI_Evals.ipynb
  date: 2024-03-21
  authors:
    - royziv11
    - shyamal-anadkat
  tags:
    - completions

- title: Developing Hallucination Guardrails
  path: examples/Developing_hallucination_guardrails.ipynb
  date: 2024-05-29
  authors:
    - royziv11
  tags:
    - guardrails

- title: Fine-Tuned Q&A - collect data
  path: examples/fine-tuned_qa/olympics-1-collect-data.ipynb
  date: 2022-03-10
  authors:
    - ted-at-openai
    - BorisPower
  tags:
    - embeddings
    - completions

- title: Fine-Tuned Q&A - create Q&A
  path: examples/fine-tuned_qa/olympics-2-create-qa.ipynb
  date: 2022-03-10
  authors:
    - ted-at-openai
    - BorisPower
  tags:
    - embeddings
    - completions

- title: Fine-Tuned Q&A - train
  path: examples/fine-tuned_qa/olympics-3-train-qa.ipynb
  date: 2022-03-10
  authors:
    - ted-at-openai
    - BorisPower
  tags:
    - completions
    - embeddings

- title: Visualizing the embeddings in Kangas
  path: examples/third_party/Visualizing_embeddings_in_Kangas.ipynb
  date: 2023-07-11
  authors:
    - dsblank
  tags:
    - embeddings

- title: Financial document analysis with LlamaIndex
  path: >-
    examples/third_party/financial_document_analysis_with_llamaindex.ipynb
  date: 2023-06-22
  authors:
    - Disiok
  tags:
    - embeddings
    - completions

- title: Vector databases
  path: examples/vector_databases/README.md
  date: 2023-06-28
  authors:
    - colin-openai
    - moizsajid
  tags:
    - embeddings

- title: Using PolarDB-PG as a vector database for OpenAI embeddings
  path: >-
    examples/vector_databases/PolarDB/Getting_started_with_PolarDB_and_OpenAI.ipynb
  date: 2023-07-11
  authors:
    - liuchengshan-lcs
  tags:
    - embeddings

- title: Semantic search with SingleStoreDB
  path: >-
    examples/vector_databases/SingleStoreDB/OpenAI_wikipedia_semantic_search.ipynb
  date: 2023-05-22
  authors:
    - arno756
  tags:
    - completions
    - embeddings

- title: SingleStoreDB
  path: examples/vector_databases/SingleStoreDB/README.md
  date: 2023-05-22
  authors:
    - arno756
  tags:
    - embeddings
    - completions

- title: Using AnalyticDB as a vector database for OpenAI embeddings
  path: >-
    examples/vector_databases/analyticdb/Getting_started_with_AnalyticDB_and_OpenAI.ipynb
  date: 2023-04-06
  authors:
    - wangxuqi
  tags:
    - embeddings

- title: Question answering with Langchain, AnalyticDB and OpenAI
  path: >-
    examples/vector_databases/analyticdb/QA_with_Langchain_AnalyticDB_and_OpenAI.ipynb
  date: 2023-05-05
  authors:
    - wangxuqi
  tags:
    - embeddings
    - tiktoken

- title: Azure AI Search as a vector database for OpenAI embeddings
  path: >-
    examples/vector_databases/azuresearch/Getting_started_with_azure_ai_search_and_openai.ipynb
  date: 2023-09-11
  authors:
    - farzad528
  tags:
    - embeddings

- title: Philosophy with vector embeddings, OpenAI and Cassandra / Astra DB
  path: examples/vector_databases/cassandra_astradb/Philosophical_Quotes_CQL.ipynb
  date: 2023-08-29
  authors:
    - hemidactylus
  tags:
    - embeddings
    - completions

- title: Philosophy with vector embeddings, OpenAI and Cassandra / Astra DB
  path: >-
    examples/vector_databases/cassandra_astradb/Philosophical_Quotes_cassIO.ipynb
  date: 2023-08-29
  authors:
    - hemidactylus
  tags:
    - embeddings
    - completions

- title: Cassandra / Astra DB
  path: examples/vector_databases/cassandra_astradb/README.md
  date: 2023-08-29
  authors:
    - hemidactylus
  tags:
    - embeddings

- title: Using Chroma for embeddings search
  path: examples/vector_databases/chroma/Using_Chroma_for_embeddings_search.ipynb
  date: 2023-06-28
  authors:
    - colin-openai
    - atroyn
  tags:
    - embeddings

- title: Robust question answering with Chroma and OpenAI
  path: examples/vector_databases/chroma/hyde-with-chroma-and-openai.ipynb
  date: 2023-04-06
  authors:
    - atroyn
  tags:
    - embeddings
    - completions

- title: Elasticsearch
  path: examples/vector_databases/elasticsearch/README.md
  date: 2023-08-29
  authors:
    - leemthompo
  tags:
    - embeddings
    - completions

- title: Retrieval augmented generation using Elasticsearch and OpenAI
  path: >-
    examples/vector_databases/elasticsearch/elasticsearch-retrieval-augmented-generation.ipynb
  date: 2023-08-29
  authors:
    - leemthompo
  tags:
    - embeddings
    - completions

- title: Semantic search using Elasticsearch and OpenAI
  path: examples/vector_databases/elasticsearch/elasticsearch-semantic-search.ipynb
  date: 2023-08-29
  authors:
    - leemthompo
  tags:
    - embeddings
    - completions

- title: Using Hologres as a vector database for OpenAI embeddings
  path: >-
    examples/vector_databases/hologres/Getting_started_with_Hologres_and_OpenAI.ipynb
  date: 2023-05-19
  authors:
    - zcgeng
  tags:
    - embeddings

- title: Kusto as a vector database for embeddings
  path: >-
    examples/vector_databases/kusto/Getting_started_with_kusto_and_openai_embeddings.ipynb
  date: 2023-05-10
  authors:
    - Anshul Sharma
  tags:
    - embeddings

- title: Kusto as a vector database
  path: examples/vector_databases/kusto/README.md
  date: 2023-05-10
  authors:
    - Anshul Sharma
  tags:
    - embeddings

- title: Filtered search with Milvus and OpenAI
  path: >-
    examples/vector_databases/milvus/Filtered_search_with_Milvus_and_OpenAI.ipynb
  date: 2023-03-28
  authors:
    - filip-halt
  tags:
    - embeddings

- title: Getting started with Milvus and OpenAI
  path: >-
    examples/vector_databases/milvus/Getting_started_with_Milvus_and_OpenAI.ipynb
  date: 2023-03-28
  authors:
    - filip-halt
  tags:
    - embeddings

- title: Using MyScale as a vector database for OpenAI embeddings
  path: >-
    examples/vector_databases/myscale/Getting_started_with_MyScale_and_OpenAI.ipynb
  date: 2023-05-01
  authors:
    - melovy
  tags:
    - embeddings

- title: Using MyScale for embeddings search
  path: examples/vector_databases/myscale/Using_MyScale_for_embeddings_search.ipynb
  date: 2023-06-28
  authors:
    - colin-openai
  tags:
    - embeddings

- title: Retrieval augmentation for GPT-4 using Pinecone
  path: examples/vector_databases/pinecone/GPT4_Retrieval_Augmentation.ipynb
  date: 2023-03-24
  authors:
    - jamescalam
  tags:
    - embeddings
    - completions
    - tiktoken

- title: Retrieval augmented generative question answering with Pinecone
  path: examples/vector_databases/pinecone/Gen_QA.ipynb
  date: 2023-02-07
  authors:
    - jamescalam
  tags:
    - embeddings
    - completions

- title: Pinecone vector database
  path: examples/vector_databases/pinecone/README.md
  date: 2023-03-24
  authors:
    - jamescalam
  tags:
    - embeddings
    - completions

- title: Semantic search with Pinecone and OpenAI
  path: examples/vector_databases/pinecone/Semantic_Search.ipynb
  date: 2023-03-24
  authors:
    - jamescalam
  tags:
    - embeddings

- title: Using Pinecone for embeddings search
  path: >-
    examples/vector_databases/pinecone/Using_Pinecone_for_embeddings_search.ipynb
  date: 2023-06-28
  authors:
    - colin-openai
  tags:
    - embeddings

- title: Using Qdrant as a vector database for OpenAI embeddings
  path: >-
    examples/vector_databases/qdrant/Getting_started_with_Qdrant_and_OpenAI.ipynb
  date: 2023-02-16
  authors:
    - kacperlukawski
  tags:
    - embeddings

- title: Question answering with Langchain, Qdrant and OpenAI
  path: examples/vector_databases/qdrant/QA_with_Langchain_Qdrant_and_OpenAI.ipynb
  date: 2023-02-16
  authors:
    - kacperlukawski
  tags:
    - embeddings

- title: Using Qdrant for embeddings search
  path: examples/vector_databases/qdrant/Using_Qdrant_for_embeddings_search.ipynb
  date: 2023-06-28
  authors:
    - colin-openai
    - kacperlukawski
  tags:
    - embeddings

- title: Redis
  path: examples/vector_databases/redis/README.md
  date: 2023-02-13
  authors:
    - Spartee
  tags:
    - embeddings
    - completions

- title: Using Redis for embeddings search
  path: examples/vector_databases/redis/Using_Redis_for_embeddings_search.ipynb
  date: 2023-06-28
  authors:
    - colin-openai
  tags:
    - embeddings

- title: Using Redis as a vector database with OpenAI
  path: examples/vector_databases/redis/getting-started-with-redis-and-openai.ipynb
  date: 2023-02-13
  authors:
    - Spartee
  tags:
    - embeddings

- title: Running hybrid VSS queries with Redis and OpenAI
  path: examples/vector_databases/redis/redis-hybrid-query-examples.ipynb
  date: 2023-05-11
  authors:
    - Michael Yuan
  tags:
    - embeddings

- title: Redis vectors as JSON with OpenAI
  path: examples/vector_databases/redis/redisjson/redisjson.ipynb
  date: 2023-05-10
  authors:
    - Michael Yuan
  tags:
    - embeddings

- title: Redis as a context store with Chat Completions
  path: examples/vector_databases/redis/redisqna/redisqna.ipynb
  date: 2023-05-11
  authors:
    - Michael Yuan
  tags:
    - completions
    - embeddings

- title: Using Tair as a vector database for OpenAI embeddings
  path: examples/vector_databases/tair/Getting_started_with_Tair_and_OpenAI.ipynb
  date: 2023-09-11
  authors:
    - dongqqcom
  tags:
    - embeddings

- title: Question answering with Langchain, Tair and OpenAI
  path: examples/vector_databases/tair/QA_with_Langchain_Tair_and_OpenAI.ipynb
  date: 2023-09-11
  authors:
    - dongqqcom
  tags:
    - embeddings
    - tiktoken
    - completions

- title: Typesense
  path: examples/vector_databases/typesense/README.md
  date: 2023-04-13
  authors:
    - jasonbosco
  tags:
    - embeddings

- title: Using Typesense for embeddings search
  path: >-
    examples/vector_databases/typesense/Using_Typesense_for_embeddings_search.ipynb
  date: 2023-06-28
  authors:
    - colin-openai
  tags:
    - embeddings

- title: Weaviate <> OpenAI
  path: examples/vector_databases/weaviate/README.md
  date: 2023-02-13
  authors:
    - colin-openai
  tags:
    - embeddings

- title: Using Weaviate for embeddings search
  path: >-
    examples/vector_databases/weaviate/Using_Weaviate_for_embeddings_search.ipynb
  date: 2023-06-28
  authors:
    - colin-openai
  tags:
    - embeddings

- title: Using Weaviate with generative OpenAI module for generative search
  path: >-
    examples/vector_databases/weaviate/generative-search-with-weaviate-and-openai.ipynb
  date: 2023-05-22
  authors:
    - sebawita
  tags:
    - embeddings
    - completions

- title: Using Weaviate with OpenAI vectorize module for embeddings search
  path: >-
    examples/vector_databases/weaviate/getting-started-with-weaviate-and-openai.ipynb
  date: 2023-02-13
  authors:
    - colin-openai
  tags:
    - embeddings

- title: Using Weaviate with OpenAI vectorize module for hybrid search
  path: >-
    examples/vector_databases/weaviate/hybrid-search-with-weaviate-and-openai.ipynb
  date: 2023-02-13
  authors:
    - colin-openai
  tags:
    - embeddings

- title: Question Answering in Weaviate with OpenAI Q&A module
  path: >-
    examples/vector_databases/weaviate/question-answering-with-weaviate-and-openai.ipynb
  date: 2023-02-13
  authors:
    - colin-openai
  tags:
    - embeddings
    - completions

- title: Filtered Search with Zilliz and OpenAI
  path: >-
    examples/vector_databases/zilliz/Filtered_search_with_Zilliz_and_OpenAI.ipynb
  date: 2023-03-28
  authors:
    - filip-halt
  tags:
    - embeddings

- title: Getting Started with Zilliz and OpenAI
  path: >-
    examples/vector_databases/zilliz/Getting_started_with_Zilliz_and_OpenAI.ipynb
  date: 2023-03-28
  authors:
    - filip-halt
  tags:
    - embeddings

- title: Techniques to improve reliability
  path: articles/techniques_to_improve_reliability.md
  redirects:
    - techniques_to_improve_reliability
  date: 2022-09-12
  authors:
    - ted-at-openai
  tags:
    - completions

- title: How to work with large language models
  path: articles/how_to_work_with_large_language_models.md
  redirects:
    - how_to_work_with_large_language_models
  date: 2023-01-20
  authors:
    - ted-at-openai
  tags:
    - completions

- title: Use cases for embeddings
  path: articles/text_comparison_examples.md
  redirects:
    - text_comparison_examples
  date: 2023-01-20
  authors:
    - ted-at-openai
  tags:
    - embeddings

- title: Related resources from around the web
  path: articles/related_resources.md
  redirects:
    - related_resources
  date: 2023-01-20
  authors:
    - ted-at-openai
    - simonpfish
  tags:
    - completions
    - embeddings

- title: Fine-Tuning for retrieval augmented generation (RAG) with Qdrant
  path: examples/fine-tuned_qa/ft_retrieval_augmented_generation_qdrant.ipynb
  date: 2023-09-04
  authors:
    - NirantK
  tags:
    - completions
    - embeddings

- title: How to automate AWS tasks with function calling
  path: examples/third_party/How_to_automate_S3_storage_with_functions.ipynb
  date: 2023-09-27
  authors:
    - Barqawiz
  tags:
    - completions
    - embeddings
    - functions

- title: Neon as a vector database
  path: examples/vector_databases/neon/README.md
  date: 2023-09-28
  authors:
    - Barqawiz
  tags:
    - embeddings

- title: Vector similarity search using Neon Postgres
  path: examples/vector_databases/neon/neon-postgres-vector-search-pgvector.ipynb
  date: 2023-09-28
  authors:
    - danieltprice
  tags:
    - embeddings

- title: Question answering with LangChain, Deep Lake, & OpenAI
  path: examples/vector_databases/deeplake/deeplake_langchain_qa.ipynb
  date: 2023-09-30
  authors:
    - FayazRahman
  tags:
    - embeddings

- title: Fine-tuning OpenAI models with Weights & Biases
  path: examples/third_party/GPT_finetuning_with_wandb.ipynb
  date: 2023-10-04
  authors:
    - ash0ts
  tags:
    - tiktoken
    - completions

- title: OpenAI API Monitoring with Weights & Biases Weave
  path: examples/third_party/Openai_monitoring_with_wandb_weave.ipynb
  date: 2023-10-04
  authors:
    - ash0ts
  tags:
    - tiktoken
    - completions

- title: How to build an agent with the OpenAI Node.js SDK
  path: examples/How_to_build_an_agent_with_the_node_sdk.mdx
  date: 2023-10-05
  authors:
    - perborgen
  tags:
    - completions
    - functions

- title: Named Entity Recognition to Enrich Text
  path: examples/Named_Entity_Recognition_to_enrich_text.ipynb
  date: 2023-10-20
  authors:
    - dcarpintero
  tags:
    - completions
    - functions

- title: What makes documentation good
  path: articles/what_makes_documentation_good.md
  redirects:
    - what_makes_documentation_good
  date: 2023-09-01
  authors:
    - ted-at-openai
  tags: []

- title: Function calling with an OpenAPI specification
  path: examples/Function_calling_with_an_OpenAPI_spec.ipynb
  date: 2023-10-15
  authors:
    - shyamal-anadkat
    - simonpfish
  tags:
    - completions
    - functions

- title: Fine tuning for function calling
  path: examples/Fine_tuning_for_function_calling.ipynb
  date: 2023-11-07
  authors:
    - jhills20
    - ibigio
    - shyamal-anadkat
    - teomusatoiu
  tags:
    - completions
    - functions

- title: Processing and narrating a video with GPT's visual capabilities and the TTS API
  path: examples/GPT_with_vision_for_video_understanding.ipynb
  date: 2023-11-06
  authors:
    - cathykc
  tags:
    - completions
    - vision
    - speech

- title: What's new with DALL·E 3?
  path: articles/what_is_new_with_dalle_3.mdx
  date: 2023-11-06
  authors:
    - 0hq
  tags:
    - dall-e

- title: How to make your completions outputs consistent with the new seed parameter
  path: examples/Reproducible_outputs_with_the_seed_parameter.ipynb
  date: 2023-11-06
  authors:
    - shyamal-anadkat
  tags:
    - completions

- title: Assistants API Overview (Python SDK)
  path: examples/Assistants_API_overview_python.ipynb
  date: 2023-11-10
  authors:
    - ibigio
  tags:
    - assistants
    - functions

- title: MongoDB Atlas Vector Search
  path: examples/vector_databases/mongodb_atlas/README.md
  date: 2023-11-21
  authors:
    - prakul
  tags:
    - embeddings
    - completions

- title: Semantic search using MongoDB Atlas Vector Search and OpenAI
  path: examples/vector_databases/mongodb_atlas/semantic_search_using_mongodb_atlas_vector_search.ipynb
  date: 2023-11-21
  authors:
    - prakul
  tags:
    - embeddings
    - completions

- title: Evaluate RAG with LlamaIndex
  path: examples/evaluation/Evaluate_RAG_with_LlamaIndex.ipynb
  date: 2023-11-06
  authors:
    - Ravi Theja
  tags:
    - embeddings
    - completions

- title: RAG with a Graph database
  path: examples/RAG_with_graph_db.ipynb
  date: 2023-12-08
  authors:
    - katiagg
  tags:
    - embeddings
    - completions

- title: Supabase Vector Database
  path: examples/vector_databases/supabase/README.md
  date: 2023-12-04
  authors:
    - ggrn
  tags:
    - embeddings

- title: Semantic search using Supabase Vector
  path: examples/vector_databases/supabase/semantic-search.mdx
  date: 2023-12-04
  authors:
    - ggrn
  tags:
    - embeddings

- title: How to implement LLM guardrails
  path: examples/How_to_use_guardrails.ipynb
  date: 2023-12-19
  authors:
    - colin-openai
  tags:
    - guardrails

- title: How to combine GPT4 with Vision with RAG to create a clothing matchmaker app
  path: examples/How_to_combine_GPT4o_with_RAG_Outfit_Assistant.ipynb
  date: 2024-02-16
  authors:
    - teomusatoiu
  tags:
    - vision
    - embeddings


- title: How to parse PDF docs for RAG
  path: examples/Parse_PDF_docs_for_RAG.ipynb
  date: 2024-02-28
  authors:
    - katiagg
  tags:
    - vision
    - embeddings


- title: Using GPT4 with Vision to tag and caption images
  path: examples/Tag_caption_images_with_GPT4V.ipynb
  date: 2024-02-28
  authors:
    - katiagg
  tags:
    - vision
    - embeddings


- title: How to use the moderation API
  path: examples/How_to_use_moderation.ipynb
  date: 2024-03-05
  authors:
    - teomusatoiu
  tags:
    - moderation
  
  
- title: Summarizing Long Documents
  path: examples/Summarizing_long_documents.ipynb
  date: 2024-04-19
  authors:
    - joe-at-openai
  tags:
    - chat

- title: Using GPT4 Vision with Function Calling
  path: examples/multimodal/Using_GPT4_Vision_With_Function_Calling.ipynb
  date: 2024-04-09
  authors:
    - shyamal-anadkat
  tags:
    - chat
    - vision

- title: Synthetic data generation (Part 1)
  path: examples/SDG1.ipynb
  date: 2024-04-10
  authors:
    - dylanra-openai
  tags:
    - completions


- title: CLIP embeddings to improve multimodal RAG with GPT-4 Vision
  path: examples/custom_image_embedding_search.ipynb
  date: 2024-04-10
  authors:
    - dylanra-openai
  tags:
    - vision
    - embeddings

- title: Batch processing with the Batch API
  path: examples/batch_processing.ipynb
  date: 2024-04-24
  authors:
    - katiagg
  tags:
    - batch
    - completions

- title: Using tool required for customer service
  path: examples/Using_tool_required_for_customer_service.ipynb
  date: 2024-05-01
  authors:
    - colin-openai
  tags:
    - completions
    - functions

- title: Introduction to gpt-4o
  path: examples/gpt4o/introduction_to_gpt4o.ipynb
  date: 2024-05-13
  authors:
    - justonf
  tags:
    - completions
    - vision
    - whisper

- title: Using Azure Function and the Microsoft Graph Search API to Query Office365 and SharePoint with ChatGPT
  path: examples/chatgpt/sharepoint_azure_function/Using_Azure_Functions_and_Microsoft_Graph_to_Query_SharePoint.md
  date: 2024-05-24
  authors:
    - maxreid-openai
  tags:
    - completions
    - chatgpt

<<<<<<< HEAD
- title: Azure AI Search with Azure Functions and GPT Actions in ChatGPT
  path: examples/chatgpt/rag-quickstart/azure/Azure_AI_Search_with_Azure_Functions_and_GPT_Actions_in_ChatGPT.ipynb
  date: 2024-07-08
  authors:
    - maxreid-openai
  tags:
    - embeddings
    - chatgpt
    - tiktoken
    - completions
=======
- title: GPT Actions library - getting started
  path: examples/chatgpt/gpt_actions_library/.gpt_action_getting_started.ipynb
  date: 2024-07-09
  authors:
    - aaronwilkowitz-openai
  tags:
    - gpt-actions-library
    - chatgpt

- title: GPT Actions library - BigQuery
  path: examples/chatgpt/gpt_actions_library/gpt_action_bigquery.ipynb
  date: 2024-07-09
  authors:
    - aaronwilkowitz-openai
  tags:
    - gpt-actions-library
    - chatgpt

- title: Data Extraction and Transformation in ELT Workflows using GPT-4o as an OCR Alternative
  path: examples/Data_extraction_transformation.ipynb
  date: 2024-07-09
  authors:
    - charuj 
  tags:
    - completions
    - vision
    - ocr 
>>>>>>> f854f6f0
<|MERGE_RESOLUTION|>--- conflicted
+++ resolved
@@ -1325,7 +1325,7 @@
     - completions
     - chatgpt
 
-<<<<<<< HEAD
+
 - title: Azure AI Search with Azure Functions and GPT Actions in ChatGPT
   path: examples/chatgpt/rag-quickstart/azure/Azure_AI_Search_with_Azure_Functions_and_GPT_Actions_in_ChatGPT.ipynb
   date: 2024-07-08
@@ -1336,7 +1336,7 @@
     - chatgpt
     - tiktoken
     - completions
-=======
+
 - title: GPT Actions library - getting started
   path: examples/chatgpt/gpt_actions_library/.gpt_action_getting_started.ipynb
   date: 2024-07-09
@@ -1363,5 +1363,4 @@
   tags:
     - completions
     - vision
-    - ocr 
->>>>>>> f854f6f0
+    - ocr 