--- conflicted
+++ resolved
@@ -1506,7 +1506,6 @@
     - completions
     - functions
 
-<<<<<<< HEAD
 - title: GPT Actions library (Middleware) - Google Cloud Function
   path: examples/chatgpt/gpt_actions_library/gpt_middleware_google_cloud_function.md
   date: 2024-08-11
@@ -1515,7 +1514,7 @@
   tags:
     - chatgpt
     - gpt-actions-library
-=======
+
 - title: GPT Actions library - AWS Redshift
   path: examples/chatgpt/gpt_actions_library/gpt_action_redshift.ipynb
   date: 2024-08-09
@@ -1541,5 +1540,4 @@
     - lxing-oai
   tags:
     - gpt-actions-library
-    - chatgpt
->>>>>>> 6a49e52e
+    - chatgpt