# yaml-language-server: $schema=./.github/registry_schema.json

# This file is used to generate cookbook.openai.com. It specifies which paths we
# should build pages for, and indicates metadata such as tags, creation date and
# authors for each page.

- title: Using logprobs
  path: examples/Using_logprobs.ipynb
  date: 2023-12-20
  authors:
    - jhills20
    - shyamal-anadkat
  tags:
    - completions

- title: Creating slides with the Assistants API and DALL·E 3
  path: examples/Creating_slides_with_Assistants_API_and_DALL-E3.ipynb
  date: 2023-12-08
  authors:
    - jhills20
  tags:
    - assistants
    - dall-e

- title: Data preparation and analysis for chat model fine-tuning
  path: examples/Chat_finetuning_data_prep.ipynb
  date: 2023-08-22
  authors:
    - mwu1993
    - simonpfish
  tags:
    - completions
    - tiktoken
    - fine-tuning

- title: Classification using embeddings
  path: examples/Classification_using_embeddings.ipynb
  date: 2022-07-11
  authors:
    - ted-at-openai
    - logankilpatrick
  tags:
    - embeddings

- title: Clustering
  path: examples/Clustering.ipynb
  date: 2022-03-10
  authors:
    - BorisPower
    - ted-at-openai
    - logankilpatrick
  tags:
    - embeddings

- title: Clustering for transaction classification
  path: examples/Clustering_for_transaction_classification.ipynb
  date: 2022-10-20
  authors:
    - colin-openai
    - ted-at-openai
  tags:
    - embeddings
    - completions

- title: Code search using embeddings
  path: examples/Code_search_using_embeddings.ipynb
  date: 2022-03-10
  authors:
    - BorisPower
    - logankilpatrick
    - eli64s
  tags:
    - embeddings

- title: Customizing embeddings
  path: examples/Customizing_embeddings.ipynb
  date: 2022-03-10
  authors:
    - ted-at-openai
    - BorisPower
  tags:
    - embeddings

- title: Embedding Wikipedia articles for search
  path: examples/Embedding_Wikipedia_articles_for_search.ipynb
  date: 2023-04-14
  authors:
    - ted-at-openai
  tags:
    - embeddings
    - completions

- title: Embedding texts that are longer than the model's maximum context length
  path: examples/Embedding_long_inputs.ipynb
  date: 2023-01-18
  authors:
    - filipeabperes
  tags:
    - embeddings
    - tiktoken

- title: Long document content extraction
  path: examples/Entity_extraction_for_long_documents.ipynb
  date: 2023-02-20
  authors:
    - colin-openai
  tags:
    - completions

- title: Fine tuning classification example
  path: examples/Fine-tuned_classification.ipynb
  date: 2022-03-10
  authors:
    - BorisPower
  tags:
    - completions
    - fine-tuning

- title: >-
    Function calling for nearby places: Leveraging the Google Places API and
    customer profiles
  path: examples/Function_calling_finding_nearby_places.ipynb
  date: 2023-08-11
  authors:
    - prestontuggle
  tags:
    - completions
    - functions

- title: Using embeddings
  path: examples/Using_embeddings.ipynb
  date: 2022-03-10
  authors:
    - BorisPower
    - ted-at-openai
    - logankilpatrick
    - jbeutler-openai
  tags:
    - embeddings

- title: How to build a tool-using agent with LangChain
  path: examples/How_to_build_a_tool-using_agent_with_Langchain.ipynb
  date: 2023-05-02
  authors:
    - colin-openai
  tags:
    - completions
    - embeddings

- title: How to use functions with a knowledge base
  path: examples/How_to_call_functions_for_knowledge_retrieval.ipynb
  date: 2023-06-14
  authors:
    - colin-openai
  tags:
    - completions
    - functions

- title: How to call functions with chat models
  path: examples/How_to_call_functions_with_chat_models.ipynb
  date: 2023-06-13
  authors:
    - colin-openai
    - joe-at-openai
  tags:
    - completions
    - functions

- title: How to count tokens with Tiktoken
  path: examples/How_to_count_tokens_with_tiktoken.ipynb
  date: 2022-12-16
  authors:
    - ted-at-openai
  tags:
    - tiktoken
    - completions

- title: How to fine-tune chat models
  path: examples/How_to_finetune_chat_models.ipynb
  date: 2024-07-23
  authors:
    - simonpfish
    - shyamal-anadkat
  tags:
    - completions
    - fine-tuning

- title: How to format inputs to ChatGPT models
  path: examples/How_to_format_inputs_to_ChatGPT_models.ipynb
  date: 2023-03-01
  authors:
    - ted-at-openai
  tags:
    - completions
    - tiktoken

- title: How to handle rate limits
  path: examples/How_to_handle_rate_limits.ipynb
  date: 2022-09-10
  authors:
    - ted-at-openai
  tags:
    - completions
    - embeddings

- title: How to stream completions
  path: examples/How_to_stream_completions.ipynb
  date: 2022-09-02
  authors:
    - ted-at-openai
  tags:
    - completions

- title: Multiclass Classification for Transactions
  path: examples/Multiclass_classification_for_transactions.ipynb
  date: 2022-10-20
  authors:
    - colin-openai
  tags:
    - embeddings
    - completions

- title: Get embeddings from dataset
  path: examples/Get_embeddings_from_dataset.ipynb
  date: 2022-03-10
  authors:
    - BorisPower
    - ted-at-openai
  tags:
    - embeddings

- title: Question answering using a search API and re-ranking
  path: examples/Question_answering_using_a_search_API.ipynb
  date: 2023-06-16
  authors:
    - simonpfish
    - ted-at-openai
  tags:
    - embeddings
    - completions

- title: Question answering using embeddings-based search
  path: examples/Question_answering_using_embeddings.ipynb
  date: 2022-06-10
  authors:
    - ted-at-openai
    - MikeHeaton
  tags:
    - embeddings
    - completions

- title: Recommendation using embeddings and nearest neighbor search
  path: examples/Recommendation_using_embeddings.ipynb
  date: 2022-03-10
  authors:
    - ted-at-openai
    - BorisPower
    - logankilpatrick
  tags:
    - embeddings

- title: Regression using the embeddings
  path: examples/Regression_using_embeddings.ipynb
  date: 2022-03-10
  authors:
    - BorisPower
    - ted-at-openai
    - logankilpatrick
  tags:
    - embeddings

- title: Search reranking with cross-encoders
  path: examples/Search_reranking_with_cross-encoders.ipynb
  date: 2023-06-28
  authors:
    - colin-openai
  tags:
    - embeddings
    - completions

- title: Semantic text search using embeddings
  path: examples/Semantic_text_search_using_embeddings.ipynb
  date: 2022-03-10
  authors:
    - BorisPower
    - ted-at-openai
    - logankilpatrick
  tags:
    - embeddings

- title: Unit test writing using a multi-step prompt
  path: examples/Unit_test_writing_using_a_multi-step_prompt.ipynb
  date: 2022-11-15
  authors:
    - ted-at-openai
  tags:
    - completions

- title: Unit test writing using a multi-step prompt with legacy Completions
  path: >-
    examples/Unit_test_writing_using_a_multi-step_prompt_with_older_completions_API.ipynb
  date: 2023-05-19
  authors:
    - ted-at-openai
  tags:
    - completions

- title: User and product embeddings
  path: examples/User_and_product_embeddings.ipynb
  date: 2022-03-10
  authors:
    - BorisPower
  tags:
    - embeddings

- title: Visualizing the embeddings in 2D
  path: examples/Visualizing_embeddings_in_2D.ipynb
  date: 2022-03-10
  authors:
    - BorisPower
    - ted-at-openai
  tags:
    - embeddings

- title: Visualizing embeddings in 3D
  path: examples/Visualizing_embeddings_in_3D.ipynb
  date: 2022-03-10
  authors:
    - BorisPower
    - ted-at-openai
  tags:
    - embeddings

- title: Visualizing embeddings in Weights and Biases
  path: examples/third_party/Visualizing_embeddings_in_wandb.ipynb
  date: 2023-02-01
  authors:
    - scottire
  tags:
    - embeddings

- title: Visualizing embeddings in Atlas
  path: examples/third_party/Visualizing_embeddings_with_Atlas.ipynb
  date: 2023-03-28
  authors:
    - AndriyMulyar
    - TDulka
  tags:
    - embeddings

- title: "Addressing transcription misspellings: prompt vs post-processing"
  path: examples/Whisper_correct_misspelling.ipynb
  date: 2023-08-11
  authors:
    - prestontuggle
  tags:
    - whisper
    - completions

- title: "Enhancing Whisper transcriptions: pre- & post-processing techniques"
  path: examples/Whisper_processing_guide.ipynb
  date: 2023-08-11
  authors:
    - prestontuggle
  tags:
    - whisper

- title: Whisper prompting guide
  path: examples/Whisper_prompting_guide.ipynb
  date: 2023-06-27
  authors:
    - prestontuggle
  tags:
    - whisper
    - completions

- title: Zero-shot classification with embeddings
  path: examples/Zero-shot_classification_with_embeddings.ipynb
  date: 2022-03-10
  authors:
    - BorisPower
    - ted-at-openai
    - logankilpatrick
  tags:
    - embeddings

- title: Azure Chat Completions example (preview)
  path: examples/azure/chat.ipynb
  date: 2023-03-28
  authors:
    - cmurtz-msft
    - glecaros
    - kristapratico
  tags:
    - completions

- title: Azure Chat Completion models with your own data (preview)
  path: examples/azure/chat_with_your_own_data.ipynb
  date: 2023-09-11
  authors:
    - kristapratico
  tags:
    - completions

- title: Azure embeddings example
  path: examples/azure/embeddings.ipynb
  date: 2022-07-12
  authors:
    - ted-at-openai
    - cmurtz-msft
    - glecaros
    - kristapratico
  tags:
    - embeddings

- title: Azure functions example
  path: examples/azure/functions.ipynb
  date: 2023-07-21
  authors:
    - kristapratico
  tags:
    - completions
    - functions

- title: Translate a book writen in LaTeX from Slovenian into English
  path: examples/book_translation/translate_latex_book.ipynb
  date: 2022-03-10
  authors:
    - BorisPower
  tags:
    - completions
    - tiktoken

- title: How to create dynamic masks with DALL·E and Segment Anything
  path: >-
    examples/dalle/How_to_create_dynamic_masks_with_DALL-E_and_Segment_Anything.ipynb
  date: 2023-05-19
  authors:
    - colin-openai
  tags:
    - dall-e

- title: How to use the DALL·E API
  path: examples/dalle/Image_generations_edits_and_variations_with_DALL-E.ipynb
  date: 2022-11-04
  authors:
    - ted-at-openai
  tags:
    - dall-e

- title: How to evaluate a summarization task
  path: examples/evaluation/How_to_eval_abstractive_summarization.ipynb
  date: 2023-08-16
  authors:
    - shyamal-anadkat
    - simonpfish
  tags:
    - embeddings
    - completions

- title: Getting Started with OpenAI Evals
  path: examples/evaluation/Getting_Started_with_OpenAI_Evals.ipynb
  date: 2024-03-21
  authors:
    - royziv11
    - shyamal-anadkat
  tags:
    - completions

- title: Developing Hallucination Guardrails
  path: examples/Developing_hallucination_guardrails.ipynb
  date: 2024-05-29
  authors:
    - royziv11
  tags:
    - guardrails

- title: Fine-Tuned Q&A - collect data
  path: examples/fine-tuned_qa/olympics-1-collect-data.ipynb
  date: 2022-03-10
  authors:
    - ted-at-openai
    - BorisPower
  tags:
    - embeddings
    - completions
    - fine-tuning

- title: Fine-Tuned Q&A - create Q&A
  path: examples/fine-tuned_qa/olympics-2-create-qa.ipynb
  date: 2022-03-10
  authors:
    - ted-at-openai
    - BorisPower
  tags:
    - embeddings
    - completions
    - fine-tuning

- title: Fine-Tuned Q&A - train
  path: examples/fine-tuned_qa/olympics-3-train-qa.ipynb
  date: 2022-03-10
  authors:
    - ted-at-openai
    - BorisPower
  tags:
    - completions
    - embeddings
    - fine-tuning

- title: Visualizing the embeddings in Kangas
  path: examples/third_party/Visualizing_embeddings_in_Kangas.ipynb
  date: 2023-07-11
  authors:
    - dsblank
  tags:
    - embeddings

- title: Financial document analysis with LlamaIndex
  path: >-
    examples/third_party/financial_document_analysis_with_llamaindex.ipynb
  date: 2023-06-22
  authors:
    - Disiok
  tags:
    - embeddings
    - completions

- title: Vector databases
  path: examples/vector_databases/README.md
  date: 2023-06-28
  authors:
    - colin-openai
    - moizsajid
  tags:
    - embeddings

- title: Using PolarDB-PG as a vector database for OpenAI embeddings
  path: >-
    examples/vector_databases/PolarDB/Getting_started_with_PolarDB_and_OpenAI.ipynb
  date: 2023-07-11
  authors:
    - liuchengshan-lcs
  tags:
    - embeddings

- title: Semantic search with SingleStoreDB
  path: >-
    examples/vector_databases/SingleStoreDB/OpenAI_wikipedia_semantic_search.ipynb
  date: 2023-05-22
  authors:
    - arno756
  tags:
    - completions
    - embeddings

- title: SingleStoreDB
  path: examples/vector_databases/SingleStoreDB/README.md
  date: 2023-05-22
  authors:
    - arno756
  tags:
    - embeddings
    - completions

- title: Using AnalyticDB as a vector database for OpenAI embeddings
  path: >-
    examples/vector_databases/analyticdb/Getting_started_with_AnalyticDB_and_OpenAI.ipynb
  date: 2023-04-06
  authors:
    - wangxuqi
  tags:
    - embeddings

- title: Question answering with Langchain, AnalyticDB and OpenAI
  path: >-
    examples/vector_databases/analyticdb/QA_with_Langchain_AnalyticDB_and_OpenAI.ipynb
  date: 2023-05-05
  authors:
    - wangxuqi
  tags:
    - embeddings
    - tiktoken

- title: Azure AI Search as a vector database for OpenAI embeddings
  path: >-
    examples/vector_databases/azuresearch/Getting_started_with_azure_ai_search_and_openai.ipynb
  date: 2023-09-11
  authors:
    - farzad528
  tags:
    - embeddings

- title: Philosophy with vector embeddings, OpenAI and Cassandra / Astra DB
  path: examples/vector_databases/cassandra_astradb/Philosophical_Quotes_CQL.ipynb
  date: 2023-08-29
  authors:
    - hemidactylus
  tags:
    - embeddings
    - completions

- title: Philosophy with vector embeddings, OpenAI and Cassandra / Astra DB
  path: >-
    examples/vector_databases/cassandra_astradb/Philosophical_Quotes_cassIO.ipynb
  date: 2023-08-29
  authors:
    - hemidactylus
  tags:
    - embeddings
    - completions

- title: Cassandra / Astra DB
  path: examples/vector_databases/cassandra_astradb/README.md
  date: 2023-08-29
  authors:
    - hemidactylus
  tags:
    - embeddings

- title: Using Chroma for embeddings search
  path: examples/vector_databases/chroma/Using_Chroma_for_embeddings_search.ipynb
  date: 2023-06-28
  authors:
    - colin-openai
    - atroyn
  tags:
    - embeddings

- title: Robust question answering with Chroma and OpenAI
  path: examples/vector_databases/chroma/hyde-with-chroma-and-openai.ipynb
  date: 2023-04-06
  authors:
    - atroyn
  tags:
    - embeddings
    - completions

- title: Elasticsearch
  path: examples/vector_databases/elasticsearch/README.md
  date: 2023-08-29
  authors:
    - leemthompo
  tags:
    - embeddings
    - completions

- title: Retrieval augmented generation using Elasticsearch and OpenAI
  path: >-
    examples/vector_databases/elasticsearch/elasticsearch-retrieval-augmented-generation.ipynb
  date: 2023-08-29
  authors:
    - leemthompo
  tags:
    - embeddings
    - completions

- title: Semantic search using Elasticsearch and OpenAI
  path: examples/vector_databases/elasticsearch/elasticsearch-semantic-search.ipynb
  date: 2023-08-29
  authors:
    - leemthompo
  tags:
    - embeddings
    - completions

- title: Using Hologres as a vector database for OpenAI embeddings
  path: >-
    examples/vector_databases/hologres/Getting_started_with_Hologres_and_OpenAI.ipynb
  date: 2023-05-19
  authors:
    - zcgeng
  tags:
    - embeddings

- title: Kusto as a vector database for embeddings
  path: >-
    examples/vector_databases/kusto/Getting_started_with_kusto_and_openai_embeddings.ipynb
  date: 2023-05-10
  authors:
    - Anshul Sharma
  tags:
    - embeddings

- title: Kusto as a vector database
  path: examples/vector_databases/kusto/README.md
  date: 2023-05-10
  authors:
    - Anshul Sharma
  tags:
    - embeddings

- title: Filtered search with Milvus and OpenAI
  path: >-
    examples/vector_databases/milvus/Filtered_search_with_Milvus_and_OpenAI.ipynb
  date: 2023-03-28
  authors:
    - filip-halt
  tags:
    - embeddings

- title: Getting started with Milvus and OpenAI
  path: >-
    examples/vector_databases/milvus/Getting_started_with_Milvus_and_OpenAI.ipynb
  date: 2023-03-28
  authors:
    - filip-halt
  tags:
    - embeddings

- title: Using MyScale as a vector database for OpenAI embeddings
  path: >-
    examples/vector_databases/myscale/Getting_started_with_MyScale_and_OpenAI.ipynb
  date: 2023-05-01
  authors:
    - melovy
  tags:
    - embeddings

- title: Using MyScale for embeddings search
  path: examples/vector_databases/myscale/Using_MyScale_for_embeddings_search.ipynb
  date: 2023-06-28
  authors:
    - colin-openai
  tags:
    - embeddings

- title: Retrieval augmentation for GPT-4 using Pinecone
  path: examples/vector_databases/pinecone/GPT4_Retrieval_Augmentation.ipynb
  date: 2023-03-24
  authors:
    - jamescalam
  tags:
    - embeddings
    - completions
    - tiktoken

- title: Retrieval augmented generative question answering with Pinecone
  path: examples/vector_databases/pinecone/Gen_QA.ipynb
  date: 2023-02-07
  authors:
    - jamescalam
  tags:
    - embeddings
    - completions

- title: Pinecone vector database
  path: examples/vector_databases/pinecone/README.md
  date: 2023-03-24
  authors:
    - jamescalam
  tags:
    - embeddings
    - completions

- title: Semantic search with Pinecone and OpenAI
  path: examples/vector_databases/pinecone/Semantic_Search.ipynb
  date: 2023-03-24
  authors:
    - jamescalam
  tags:
    - embeddings

- title: Using Pinecone for embeddings search
  path: >-
    examples/vector_databases/pinecone/Using_Pinecone_for_embeddings_search.ipynb
  date: 2023-06-28
  authors:
    - colin-openai
  tags:
    - embeddings

- title: Using Qdrant as a vector database for OpenAI embeddings
  path: >-
    examples/vector_databases/qdrant/Getting_started_with_Qdrant_and_OpenAI.ipynb
  date: 2023-02-16
  authors:
    - kacperlukawski
  tags:
    - embeddings

- title: Question answering with Langchain, Qdrant and OpenAI
  path: examples/vector_databases/qdrant/QA_with_Langchain_Qdrant_and_OpenAI.ipynb
  date: 2023-02-16
  authors:
    - kacperlukawski
  tags:
    - embeddings

- title: Using Qdrant for embeddings search
  path: examples/vector_databases/qdrant/Using_Qdrant_for_embeddings_search.ipynb
  date: 2023-06-28
  authors:
    - colin-openai
    - kacperlukawski
  tags:
    - embeddings

- title: Redis
  path: examples/vector_databases/redis/README.md
  date: 2023-02-13
  authors:
    - Spartee
  tags:
    - embeddings
    - completions

- title: Using Redis for embeddings search
  path: examples/vector_databases/redis/Using_Redis_for_embeddings_search.ipynb
  date: 2023-06-28
  authors:
    - colin-openai
  tags:
    - embeddings

- title: Using Redis as a vector database with OpenAI
  path: examples/vector_databases/redis/getting-started-with-redis-and-openai.ipynb
  date: 2023-02-13
  authors:
    - Spartee
  tags:
    - embeddings

- title: Running hybrid VSS queries with Redis and OpenAI
  path: examples/vector_databases/redis/redis-hybrid-query-examples.ipynb
  date: 2023-05-11
  authors:
    - Michael Yuan
  tags:
    - embeddings

- title: Redis vectors as JSON with OpenAI
  path: examples/vector_databases/redis/redisjson/redisjson.ipynb
  date: 2023-05-10
  authors:
    - Michael Yuan
  tags:
    - embeddings

- title: Redis as a context store with Chat Completions
  path: examples/vector_databases/redis/redisqna/redisqna.ipynb
  date: 2023-05-11
  authors:
    - Michael Yuan
  tags:
    - completions
    - embeddings

- title: Using Tair as a vector database for OpenAI embeddings
  path: examples/vector_databases/tair/Getting_started_with_Tair_and_OpenAI.ipynb
  date: 2023-09-11
  authors:
    - dongqqcom
  tags:
    - embeddings

- title: Question answering with Langchain, Tair and OpenAI
  path: examples/vector_databases/tair/QA_with_Langchain_Tair_and_OpenAI.ipynb
  date: 2023-09-11
  authors:
    - dongqqcom
  tags:
    - embeddings
    - tiktoken
    - completions

- title: Typesense
  path: examples/vector_databases/typesense/README.md
  date: 2023-04-13
  authors:
    - jasonbosco
  tags:
    - embeddings

- title: Using Typesense for embeddings search
  path: >-
    examples/vector_databases/typesense/Using_Typesense_for_embeddings_search.ipynb
  date: 2023-06-28
  authors:
    - colin-openai
  tags:
    - embeddings

- title: Weaviate <> OpenAI
  path: examples/vector_databases/weaviate/README.md
  date: 2023-02-13
  authors:
    - colin-openai
  tags:
    - embeddings

- title: Using Weaviate for embeddings search
  path: >-
    examples/vector_databases/weaviate/Using_Weaviate_for_embeddings_search.ipynb
  date: 2023-06-28
  authors:
    - colin-openai
  tags:
    - embeddings

- title: Using Weaviate with generative OpenAI module for generative search
  path: >-
    examples/vector_databases/weaviate/generative-search-with-weaviate-and-openai.ipynb
  date: 2023-05-22
  authors:
    - sebawita
  tags:
    - embeddings
    - completions

- title: Using Weaviate with OpenAI vectorize module for embeddings search
  path: >-
    examples/vector_databases/weaviate/getting-started-with-weaviate-and-openai.ipynb
  date: 2023-02-13
  authors:
    - colin-openai
  tags:
    - embeddings

- title: Using Weaviate with OpenAI vectorize module for hybrid search
  path: >-
    examples/vector_databases/weaviate/hybrid-search-with-weaviate-and-openai.ipynb
  date: 2023-02-13
  authors:
    - colin-openai
  tags:
    - embeddings

- title: Question Answering in Weaviate with OpenAI Q&A module
  path: >-
    examples/vector_databases/weaviate/question-answering-with-weaviate-and-openai.ipynb
  date: 2023-02-13
  authors:
    - colin-openai
  tags:
    - embeddings
    - completions

- title: Filtered Search with Zilliz and OpenAI
  path: >-
    examples/vector_databases/zilliz/Filtered_search_with_Zilliz_and_OpenAI.ipynb
  date: 2023-03-28
  authors:
    - filip-halt
  tags:
    - embeddings

- title: Getting Started with Zilliz and OpenAI
  path: >-
    examples/vector_databases/zilliz/Getting_started_with_Zilliz_and_OpenAI.ipynb
  date: 2023-03-28
  authors:
    - filip-halt
  tags:
    - embeddings

- title: Techniques to improve reliability
  path: articles/techniques_to_improve_reliability.md
  redirects:
    - techniques_to_improve_reliability
  date: 2022-09-12
  authors:
    - ted-at-openai
  tags:
    - completions

- title: How to work with large language models
  path: articles/how_to_work_with_large_language_models.md
  redirects:
    - how_to_work_with_large_language_models
  date: 2023-01-20
  authors:
    - ted-at-openai
  tags:
    - completions

- title: Use cases for embeddings
  path: articles/text_comparison_examples.md
  redirects:
    - text_comparison_examples
  date: 2023-01-20
  authors:
    - ted-at-openai
  tags:
    - embeddings

- title: Related resources from around the web
  path: articles/related_resources.md
  redirects:
    - related_resources
  date: 2023-01-20
  authors:
    - ted-at-openai
    - simonpfish
  tags:
    - completions
    - embeddings

- title: Fine-Tuning for retrieval augmented generation (RAG) with Qdrant
  path: examples/fine-tuned_qa/ft_retrieval_augmented_generation_qdrant.ipynb
  date: 2023-09-04
  authors:
    - NirantK
  tags:
    - completions
    - embeddings
    - fine-tuning

- title: How to automate AWS tasks with function calling
  path: examples/third_party/How_to_automate_S3_storage_with_functions.ipynb
  date: 2023-09-27
  authors:
    - Barqawiz
  tags:
    - completions
    - embeddings
    - functions

- title: Neon as a vector database
  path: examples/vector_databases/neon/README.md
  date: 2023-09-28
  authors:
    - Barqawiz
  tags:
    - embeddings

- title: Vector similarity search using Neon Postgres
  path: examples/vector_databases/neon/neon-postgres-vector-search-pgvector.ipynb
  date: 2023-09-28
  authors:
    - danieltprice
  tags:
    - embeddings

- title: Question answering with LangChain, Deep Lake, & OpenAI
  path: examples/vector_databases/deeplake/deeplake_langchain_qa.ipynb
  date: 2023-09-30
  authors:
    - FayazRahman
  tags:
    - embeddings

- title: Fine-tuning OpenAI models with Weights & Biases
  path: examples/third_party/GPT_finetuning_with_wandb.ipynb
  date: 2023-10-04
  authors:
    - ash0ts
  tags:
    - tiktoken
    - completions
    - fine-tuning

- title: OpenAI API Monitoring with Weights & Biases Weave
  path: examples/third_party/Openai_monitoring_with_wandb_weave.ipynb
  date: 2023-10-04
  authors:
    - ash0ts
  tags:
    - tiktoken
    - completions

- title: How to build an agent with the OpenAI Node.js SDK
  path: examples/How_to_build_an_agent_with_the_node_sdk.mdx
  date: 2023-10-05
  authors:
    - perborgen
  tags:
    - completions
    - functions

- title: Named Entity Recognition to Enrich Text
  path: examples/Named_Entity_Recognition_to_enrich_text.ipynb
  date: 2023-10-20
  authors:
    - dcarpintero
  tags:
    - completions
    - functions

- title: What makes documentation good
  path: articles/what_makes_documentation_good.md
  redirects:
    - what_makes_documentation_good
  date: 2023-09-01
  authors:
    - ted-at-openai
  tags: []

- title: Function calling with an OpenAPI specification
  path: examples/Function_calling_with_an_OpenAPI_spec.ipynb
  date: 2023-10-15
  authors:
    - shyamal-anadkat
    - simonpfish
  tags:
    - completions
    - functions

- title: Fine tuning for function calling
  path: examples/Fine_tuning_for_function_calling.ipynb
  date: 2023-11-07
  authors:
    - jhills20
    - ibigio
    - shyamal-anadkat
    - teomusatoiu
  tags:
    - completions
    - functions
    - fine-tuning

- title: Processing and narrating a video with GPT's visual capabilities and the TTS API
  path: examples/GPT_with_vision_for_video_understanding.ipynb
  date: 2023-11-06
  authors:
    - cathykc
  tags:
    - completions
    - vision
    - speech

- title: What's new with DALL·E 3?
  path: articles/what_is_new_with_dalle_3.mdx
  date: 2023-11-06
  authors:
    - 0hq
  tags:
    - dall-e

- title: How to make your completions outputs consistent with the new seed parameter
  path: examples/Reproducible_outputs_with_the_seed_parameter.ipynb
  date: 2023-11-06
  authors:
    - shyamal-anadkat
  tags:
    - completions

- title: Assistants API Overview (Python SDK)
  path: examples/Assistants_API_overview_python.ipynb
  date: 2023-11-10
  authors:
    - ibigio
  tags:
    - assistants
    - functions

- title: MongoDB Atlas Vector Search
  path: examples/vector_databases/mongodb_atlas/README.md
  date: 2023-11-21
  authors:
    - prakul
  tags:
    - embeddings
    - completions

- title: Semantic search using MongoDB Atlas Vector Search and OpenAI
  path: examples/vector_databases/mongodb_atlas/semantic_search_using_mongodb_atlas_vector_search.ipynb
  date: 2023-11-21
  authors:
    - prakul
  tags:
    - embeddings
    - completions

- title: Evaluate RAG with LlamaIndex
  path: examples/evaluation/Evaluate_RAG_with_LlamaIndex.ipynb
  date: 2023-11-06
  authors:
    - Ravi Theja
  tags:
    - embeddings
    - completions

- title: RAG with a Graph database
  path: examples/RAG_with_graph_db.ipynb
  date: 2023-12-08
  authors:
    - katiagg
  tags:
    - embeddings
    - completions

- title: Supabase Vector Database
  path: examples/vector_databases/supabase/README.md
  date: 2023-12-04
  authors:
    - ggrn
  tags:
    - embeddings

- title: Semantic search using Supabase Vector
  path: examples/vector_databases/supabase/semantic-search.mdx
  date: 2023-12-04
  authors:
    - ggrn
  tags:
    - embeddings

- title: How to implement LLM guardrails
  path: examples/How_to_use_guardrails.ipynb
  date: 2023-12-19
  authors:
    - colin-openai
  tags:
    - guardrails

- title: How to combine GPT4o mini with RAG to create a clothing matchmaker app
  path: examples/How_to_combine_GPT4o_with_RAG_Outfit_Assistant.ipynb
  date: 2024-07-18
  authors:
    - teomusatoiu
  tags:
    - vision
    - embeddings

- title: How to parse PDF docs for RAG
  path: examples/Parse_PDF_docs_for_RAG.ipynb
  date: 2024-02-28
  authors:
    - katiagg
  tags:
    - vision
    - embeddings

- title: Using GPT4o mini to tag and caption images
  path: examples/Tag_caption_images_with_GPT4V.ipynb
  date: 2024-07-18
  authors:
    - katiagg
  tags:
    - vision
    - embeddings

- title: How to use the moderation API
  path: examples/How_to_use_moderation.ipynb
  date: 2024-03-05
  authors:
    - teomusatoiu
  tags:
    - moderation

- title: Summarizing Long Documents
  path: examples/Summarizing_long_documents.ipynb
  date: 2024-04-19
  authors:
    - joe-at-openai
  tags:
    - chat

- title: Using GPT4 Vision with Function Calling
  path: examples/multimodal/Using_GPT4_Vision_With_Function_Calling.ipynb
  date: 2024-04-09
  authors:
    - shyamal-anadkat
  tags:
    - chat
    - vision

- title: Synthetic data generation (Part 1)
  path: examples/SDG1.ipynb
  date: 2024-04-10
  authors:
    - dylanra-openai
  tags:
    - completions

- title: CLIP embeddings to improve multimodal RAG with GPT-4 Vision
  path: examples/custom_image_embedding_search.ipynb
  date: 2024-04-10
  authors:
    - dylanra-openai
  tags:
    - vision
    - embeddings

- title: Batch processing with the Batch API
  path: examples/batch_processing.ipynb
  date: 2024-04-24
  authors:
    - katiagg
  tags:
    - batch
    - completions

- title: Using tool required for customer service
  path: examples/Using_tool_required_for_customer_service.ipynb
  date: 2024-05-01
  authors:
    - colin-openai
  tags:
    - completions
    - functions

- title: Introduction to GPT-4o and GPT-4o mini
  path: examples/gpt4o/introduction_to_gpt4o.ipynb
  date: 2024-07-18
  authors:
    - justonf
  tags:
    - completions
    - vision
    - whisper

- title: Azure AI Search with Azure Functions and GPT Actions in ChatGPT
  path: examples/chatgpt/rag-quickstart/azure/Azure_AI_Search_with_Azure_Functions_and_GPT_Actions_in_ChatGPT.ipynb
  date: 2024-07-08
  authors:
    - maxreid-openai
  tags:
    - embeddings
    - chatgpt
    - tiktoken
    - completions
    - chatgpt-and-api

- title: GPT Actions library - getting started
  path: examples/chatgpt/gpt_actions_library/.gpt_action_getting_started.ipynb
  date: 2024-07-09
  authors:
    - aaronwilkowitz-openai
  tags:
    - gpt-actions-library
    - chatgpt

- title: GPT Actions library - BigQuery
  path: examples/chatgpt/gpt_actions_library/gpt_action_bigquery.ipynb
  date: 2024-07-09
  authors:
    - aaronwilkowitz-openai
  tags:
    - gpt-actions-library
    - chatgpt
    - chatgpt-data

- title: Data Extraction and Transformation in ELT Workflows using GPT-4o as an OCR Alternative
  path: examples/Data_extraction_transformation.ipynb
  date: 2024-07-09
  authors:
    - charuj
  tags:
    - completions
    - vision

- title: GPT Actions library - Outlook
  path: examples/chatgpt/gpt_actions_library/gpt_action_outlook.ipynb
  date: 2024-07-15
  authors:
    - rupert-openai
  tags:
    - gpt-actions-library
    - chatgpt
    - chatgpt-communication

- title: GPT Actions library - Sharepoint (Return Docs)
  path: examples/chatgpt/gpt_actions_library/gpt_action_sharepoint_doc.ipynb
  date: 2024-05-24
  authors:
    - maxreid-openai
  tags:
    - gpt-actions-library
    - chatgpt
    - chatgpt-productivity

- title: GPT Actions library - Sharepoint (Return Text)
  path: examples/chatgpt/gpt_actions_library/gpt_action_sharepoint_text.ipynb
  date: 2024-05-24
  authors:
    - maxreid-openai
  tags:
    - gpt-actions-library
    - chatgpt
    - chatgpt-productivity

- title: GPT Actions library (Middleware) - Azure Functions
  path: examples/chatgpt/gpt_actions_library/gpt_middleware_azure_function.ipynb
  date: 2024-05-24
  authors:
    - maxreid-openai
  tags:
    - gpt-actions-library
    - chatgpt
    - chatgpt-middleware

- title: GPT Actions library - Canvas Learning Management System
  path: examples/chatgpt/gpt_actions_library/gpt_action_canvas.md
  date: 2024-09-17
  authors:
    - keelan-openai
    - joecasson-openai
  tags:
    - gpt-actions-library
    - chatgpt

- title: GPT Actions library - Salesforce
  path: examples/chatgpt/gpt_actions_library/gpt_action_salesforce.ipynb
  date: 2024-07-18
  authors:
    - aa-openai
  tags:
    - gpt-actions-library
    - chatgpt

- title: GPT Actions library - Gmail
  path: examples/chatgpt/gpt_actions_library/gpt_action_gmail.ipynb
  date: 2024-07-24
  authors:
    - alwestmo-openai
  tags:
    - gpt-actions-library
    - chatgpt
    - chatgpt-communication

- title: GPT Actions library - Jira
  path: examples/chatgpt/gpt_actions_library/gpt_action_jira.ipynb
  date: 2024-07-24
  authors:
    - rupert-openai
  tags:
    - gpt-actions-library
    - chatgpt
    - chatgpt-productivity

- title: GPT Actions library - Notion
  path: examples/chatgpt/gpt_actions_library/gpt_action_notion.ipynb
  date: 2024-07-25
  authors:
    - dan-openai
  tags:
    - gpt-actions-library
    - chatgpt
    - chatgpt-productivity

- title: GPT Actions library - Confluence
  path: examples/chatgpt/gpt_actions_library/gpt_action_confluence.ipynb
  date: 2024-07-31
  authors:
    - eszuhany-openai
  tags:
    - gpt-actions-library
    - chatgpt
    - chatgpt-productivity

- title: GPT Actions library - SQL Database
  path: examples/chatgpt/gpt_actions_library/gpt_action_sql_database.ipynb
  date: 2024-07-31
  authors:
    - evanweiss-openai
  tags:
    - chatgpt
    - gpt-actions-library
    - chatgpt-data

- title: GPT Actions library - Box
  path: examples/chatgpt/gpt_actions_library/gpt_action_box.ipynb
  date: 2024-08-02
  authors:
    - keelan-openai
  tags:
    - gpt-actions-library
    - chatgpt
    - chatgpt-productivity

- title: GCP BigQuery Vector Search with GCP Functions and GPT Actions in ChatGPT
  path: examples/chatgpt/rag-quickstart/gcp/Getting_started_with_bigquery_vector_search_and_openai.ipynb
  date: 2024-08-02
  authors:
    - pap-openai
    - maxreid-openai
  tags:
    - embeddings
    - chatgpt
    - tiktoken
    - completions
    - chatgpt-and-api

- title: GPT Actions library - Zapier
  path: examples/chatgpt/gpt_actions_library/gpt_action_zapier.ipynb
  date: 2024-08-05
  authors:
    - dan-openai
  tags:
    - gpt-actions-library
    - chatgpt
    - chatgpt-middleware

- title: Structured Outputs for Multi-Agent Systems
  path: examples/Structured_outputs_multi_agent.ipynb
  date: 2024-08-06
  authors:
    - dylanra-openai
  tags:
    - completions
    - functions
    - assistants

- title: Introduction to Structured Outputs
  path: examples/Structured_Outputs_Intro.ipynb
  date: 2024-08-06
  authors:
    - katiagg
  tags:
    - completions
    - functions

- title: GPT Actions library (Middleware) - Google Cloud Function
  path: examples/chatgpt/gpt_actions_library/gpt_middleware_google_cloud_function.md
  date: 2024-08-11
  authors:
    - girishd
  tags:
    - chatgpt
    - gpt-actions-library
    - chatgpt-middleware

- title: GPT Actions library - AWS Redshift
  path: examples/chatgpt/gpt_actions_library/gpt_action_redshift.ipynb
  date: 2024-08-09
  authors:
    - pap-openai
  tags:
    - gpt-actions-library
    - chatgpt
    - chatgpt-data
    
- title: GPT Actions library - AWS Middleware
  path: examples/chatgpt/gpt_actions_library/gpt_middleware_aws_function.ipynb
  date: 2024-08-09
  authors:
    - pap-openai
  tags:
    - gpt-actions-library
    - chatgpt
    - chatgpt-middleware

- title: GPT Actions library - Google Drive
  path: examples/chatgpt/gpt_actions_library/gpt_action_google_drive.ipynb
  date: 2024-08-11
  authors:
    - lxing-oai
  tags:
    - gpt-actions-library
    - chatgpt
    - chatgpt-productivity

- title: GPT Actions library - Snowflake Direct
  path: examples/chatgpt/gpt_actions_library/gpt_action_snowflake_direct.ipynb
  date: 2024-08-13
  authors:
    - gladstone-openai
  tags:
    - gpt-actions-library
    - chatgpt
    - chatgpt-data

- title: GPT Actions library - Snowflake Middleware
  path: examples/chatgpt/gpt_actions_library/gpt_action_snowflake_middleware.ipynb
  date: 2024-08-14
  authors:
    - gladstone-openai
  tags:
    - gpt-actions-library
    - chatgpt
    - chatgpt-data

- title: GPT Actions library - Retool Workflow
  path: examples/chatgpt/gpt_actions_library/gpt_action_retool_workflow.md
  date: 2024-08-28
  authors:
    - lspacagna-oai
  tags:
    - gpt-actions-library
    - chatgpt
    - chatgpt-middleware

- title: Using reasoning for data validation
  path: examples/o1/Using_reasoning_for_data_validation.ipynb
  date: 2024-09-12
  authors:
    - royziv11
  tags:
    - completions
    - reasoning

- title: Using reasoning for routine generation
  path: examples/o1/Using_reasoning_for_routine_generation.ipynb
  date: 2024-09-12
  authors:
    - royziv11
  tags:
    - completions
    - reasoning

- title: Using chained calls for o1 structured outputs
  path: examples/o1/Using_chained_calls_for_o1_structured_outputs.ipynb
  date: 2024-09-26
  authors:
    - ericning-o
  tags:
    - completions
    - reasoning

- title: Building a Bring Your Own Browser (BYOB) Tool for Web Browsing and Summarization
  path: examples/third_party/Web_search_with_google_api_bring_your_own_browser_tool.ipynb
  date: 2024-09-26
  authors:
    - msingh-openai
  tags:
    - completions

- title: Prompt Caching 101 
  path: examples/Prompt_Caching101.ipynb
  date: 2024-10-01
  authors:
    - charuj
  tags:
<<<<<<< HEAD
    - latency
    - cost
    - prompt caching
    - completions

- title: Vision Fine-tuning on GPT-4o for Visual Question Answering on Medical Images
  path: examples/multimodal/Vision_Fine_tuning_on_GPT4o_for_Visual_Question_Answering_on_Medical_Images.ipynb
  date: 2024-10-02
  authors:
    - danial-openai
  tags:
    - vision
    - fine-tuning
=======
>>>>>>> db314498
    - completions<|MERGE_RESOLUTION|>--- conflicted
+++ resolved
@@ -1613,7 +1613,6 @@
   authors:
     - charuj
   tags:
-<<<<<<< HEAD
     - latency
     - cost
     - prompt caching
@@ -1627,6 +1626,4 @@
   tags:
     - vision
     - fine-tuning
-=======
->>>>>>> db314498
     - completions