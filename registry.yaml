--- conflicted
+++ resolved
@@ -1542,15 +1542,18 @@
     - gpt-actions-library
     - chatgpt
 
-<<<<<<< HEAD
 - title: GPT Actions library - Snowflake Middleware
   path: examples/chatgpt/gpt_actions_library/gpt_action_snowflake_middleware.ipynb
   date: 2024-08-14
-=======
+  authors:
+    - gladstone-openai
+  tags:
+    - gpt-actions-library
+    - chatgpt
+
 - title: GPT Actions library - Snowflake Direct
   path: examples/chatgpt/gpt_actions_library/gpt_action_snowflake_direct.ipynb
   date: 2024-08-13
->>>>>>> 2cece5d5
   authors:
     - gladstone-openai
   tags:
