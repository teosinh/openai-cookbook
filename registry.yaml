# yaml-language-server: $schema=./.github/registry_schema.json

# This file is used to generate cookbook.openai.com. It specifies which paths we
# should build pages for, and indicates metadata such as tags, creation date and
# authors for each page.

- title: Using logprobs
  path: examples/Using_logprobs.ipynb
  date: 2023-12-20
  authors:
    - jhills20
    - shyamal-anadkat
  tags:
    - completions

- title: Creating slides with the Assistants API and DALL·E 3
  path: examples/Creating_slides_with_Assistants_API_and_DALL-E3.ipynb
  date: 2023-12-08
  authors:
    - jhills20
  tags:
    - assistants
    - dall-e

- title: Data preparation and analysis for chat model fine-tuning
  path: examples/Chat_finetuning_data_prep.ipynb
  date: 2023-08-22
  authors:
    - mwu1993
    - simonpfish
  tags:
    - completions
    - tiktoken
    - fine-tuning

- title: Classification using embeddings
  path: examples/Classification_using_embeddings.ipynb
  date: 2022-07-11
  authors:
    - ted-at-openai
    - logankilpatrick
  tags:
    - embeddings

- title: Clustering
  path: examples/Clustering.ipynb
  date: 2022-03-10
  authors:
    - BorisPower
    - ted-at-openai
    - logankilpatrick
  tags:
    - embeddings

- title: Clustering for transaction classification
  path: examples/Clustering_for_transaction_classification.ipynb
  date: 2022-10-20
  authors:
    - colin-openai
    - ted-at-openai
  tags:
    - embeddings
    - completions

- title: Code search using embeddings
  path: examples/Code_search_using_embeddings.ipynb
  date: 2022-03-10
  authors:
    - BorisPower
    - logankilpatrick
    - eli64s
  tags:
    - embeddings

- title: Customizing embeddings
  path: examples/Customizing_embeddings.ipynb
  date: 2022-03-10
  authors:
    - ted-at-openai
    - BorisPower
  tags:
    - embeddings

- title: Embedding Wikipedia articles for search
  path: examples/Embedding_Wikipedia_articles_for_search.ipynb
  date: 2023-04-14
  authors:
    - ted-at-openai
  tags:
    - embeddings
    - completions

- title: Embedding texts that are longer than the model's maximum context length
  path: examples/Embedding_long_inputs.ipynb
  date: 2023-01-18
  authors:
    - filipeabperes
  tags:
    - embeddings
    - tiktoken

- title: Long document content extraction
  path: examples/Entity_extraction_for_long_documents.ipynb
  date: 2023-02-20
  authors:
    - colin-openai
  tags:
    - completions

- title: Fine tuning classification example
  path: examples/Fine-tuned_classification.ipynb
  date: 2022-03-10
  authors:
    - BorisPower
  tags:
    - completions
    - fine-tuning

- title: >-
    Function calling for nearby places: Leveraging the Google Places API and
    customer profiles
  path: examples/Function_calling_finding_nearby_places.ipynb
  date: 2023-08-11
  authors:
    - prestontuggle
  tags:
    - completions
    - functions

- title: Using embeddings
  path: examples/Using_embeddings.ipynb
  date: 2022-03-10
  authors:
    - BorisPower
    - ted-at-openai
    - logankilpatrick
    - jbeutler-openai
  tags:
    - embeddings

- title: How to build a tool-using agent with LangChain
  path: examples/How_to_build_a_tool-using_agent_with_Langchain.ipynb
  date: 2023-05-02
  authors:
    - colin-openai
  tags:
    - completions
    - embeddings
    - agents

- title: How to use functions with a knowledge base
  path: examples/How_to_call_functions_for_knowledge_retrieval.ipynb
  date: 2023-06-14
  authors:
    - colin-openai
  tags:
    - completions
    - functions

- title: How to call functions with chat models
  path: examples/How_to_call_functions_with_chat_models.ipynb
  date: 2023-06-13
  authors:
    - colin-openai
    - joe-at-openai
  tags:
    - completions
    - functions

- title: How to count tokens with Tiktoken
  path: examples/How_to_count_tokens_with_tiktoken.ipynb
  date: 2022-12-16
  authors:
    - ted-at-openai
  tags:
    - tiktoken
    - completions

- title: How to fine-tune chat models
  path: examples/How_to_finetune_chat_models.ipynb
  date: 2024-07-23
  authors:
    - simonpfish
    - shyamal-anadkat
  tags:
    - completions
    - fine-tuning

- title: How to format inputs to ChatGPT models
  path: examples/How_to_format_inputs_to_ChatGPT_models.ipynb
  date: 2023-03-01
  authors:
    - ted-at-openai
  tags:
    - completions
    - tiktoken

- title: How to handle rate limits
  path: examples/How_to_handle_rate_limits.ipynb
  date: 2022-09-10
  authors:
    - ted-at-openai
  tags:
    - completions
    - embeddings

- title: How to stream completions
  path: examples/How_to_stream_completions.ipynb
  date: 2022-09-02
  authors:
    - ted-at-openai
  tags:
    - completions

- title: Multiclass Classification for Transactions
  path: examples/Multiclass_classification_for_transactions.ipynb
  date: 2022-10-20
  authors:
    - colin-openai
  tags:
    - embeddings
    - completions

- title: Get embeddings from dataset
  path: examples/Get_embeddings_from_dataset.ipynb
  date: 2022-03-10
  authors:
    - BorisPower
    - ted-at-openai
  tags:
    - embeddings

- title: Question answering using a search API and re-ranking
  path: examples/Question_answering_using_a_search_API.ipynb
  date: 2023-06-16
  authors:
    - simonpfish
    - ted-at-openai
  tags:
    - embeddings
    - completions

- title: Question answering using embeddings-based search
  path: examples/Question_answering_using_embeddings.ipynb
  date: 2022-06-10
  authors:
    - ted-at-openai
    - MikeHeaton
  tags:
    - embeddings
    - completions

- title: Recommendation using embeddings and nearest neighbor search
  path: examples/Recommendation_using_embeddings.ipynb
  date: 2022-03-10
  authors:
    - ted-at-openai
    - BorisPower
    - logankilpatrick
  tags:
    - embeddings

- title: Regression using the embeddings
  path: examples/Regression_using_embeddings.ipynb
  date: 2022-03-10
  authors:
    - BorisPower
    - ted-at-openai
    - logankilpatrick
  tags:
    - embeddings

- title: Search reranking with cross-encoders
  path: examples/Search_reranking_with_cross-encoders.ipynb
  date: 2023-06-28
  authors:
    - colin-openai
  tags:
    - embeddings
    - completions

- title: Semantic text search using embeddings
  path: examples/Semantic_text_search_using_embeddings.ipynb
  date: 2022-03-10
  authors:
    - BorisPower
    - ted-at-openai
    - logankilpatrick
  tags:
    - embeddings

- title: Unit test writing using a multi-step prompt
  path: examples/Unit_test_writing_using_a_multi-step_prompt.ipynb
  date: 2022-11-15
  authors:
    - ted-at-openai
  tags:
    - completions

- title: Unit test writing using a multi-step prompt with legacy Completions
  path: >-
    examples/Unit_test_writing_using_a_multi-step_prompt_with_older_completions_API.ipynb
  date: 2023-05-19
  authors:
    - ted-at-openai
  tags:
    - completions

- title: User and product embeddings
  path: examples/User_and_product_embeddings.ipynb
  date: 2022-03-10
  authors:
    - BorisPower
  tags:
    - embeddings

- title: Visualizing the embeddings in 2D
  path: examples/Visualizing_embeddings_in_2D.ipynb
  date: 2022-03-10
  authors:
    - BorisPower
    - ted-at-openai
  tags:
    - embeddings

- title: Visualizing embeddings in 3D
  path: examples/Visualizing_embeddings_in_3D.ipynb
  date: 2022-03-10
  authors:
    - BorisPower
    - ted-at-openai
  tags:
    - embeddings

- title: Visualizing embeddings in Weights and Biases
  path: examples/third_party/Visualizing_embeddings_in_wandb.ipynb
  date: 2023-02-01
  authors:
    - scottire
  tags:
    - embeddings

- title: Visualizing embeddings in Atlas
  path: examples/third_party/Visualizing_embeddings_with_Atlas.ipynb
  date: 2023-03-28
  authors:
    - AndriyMulyar
    - TDulka
  tags:
    - embeddings

- title: "Addressing transcription misspellings: prompt vs post-processing"
  path: examples/Whisper_correct_misspelling.ipynb
  date: 2023-08-11
  authors:
    - prestontuggle
  tags:
    - whisper
    - completions

- title: "Enhancing Whisper transcriptions: pre- & post-processing techniques"
  path: examples/Whisper_processing_guide.ipynb
  date: 2023-08-11
  authors:
    - prestontuggle
  tags:
    - whisper

- title: Whisper prompting guide
  path: examples/Whisper_prompting_guide.ipynb
  date: 2023-06-27
  authors:
    - prestontuggle
  tags:
    - whisper
    - completions

- title: Zero-shot classification with embeddings
  path: examples/Zero-shot_classification_with_embeddings.ipynb
  date: 2022-03-10
  authors:
    - BorisPower
    - ted-at-openai
    - logankilpatrick
  tags:
    - embeddings

- title: Azure Chat Completions example (preview)
  path: examples/azure/chat.ipynb
  date: 2023-03-28
  authors:
    - cmurtz-msft
    - glecaros
    - kristapratico
  tags:
    - completions

- title: Azure Chat Completion models with your own data (preview)
  path: examples/azure/chat_with_your_own_data.ipynb
  date: 2023-09-11
  authors:
    - kristapratico
  tags:
    - completions

- title: Azure embeddings example
  path: examples/azure/embeddings.ipynb
  date: 2022-07-12
  authors:
    - ted-at-openai
    - cmurtz-msft
    - glecaros
    - kristapratico
  tags:
    - embeddings

- title: Azure functions example
  path: examples/azure/functions.ipynb
  date: 2023-07-21
  authors:
    - kristapratico
  tags:
    - completions
    - functions

- title: Translate a book writen in LaTeX from Slovenian into English
  path: examples/book_translation/translate_latex_book.ipynb
  date: 2022-03-10
  authors:
    - BorisPower
  tags:
    - completions
    - tiktoken

- title: How to create dynamic masks with DALL·E and Segment Anything
  path: >-
    examples/dalle/How_to_create_dynamic_masks_with_DALL-E_and_Segment_Anything.ipynb
  date: 2023-05-19
  authors:
    - colin-openai
  tags:
    - dall-e

- title: How to use the DALL·E API
  path: examples/dalle/Image_generations_edits_and_variations_with_DALL-E.ipynb
  date: 2022-11-04
  authors:
    - ted-at-openai
  tags:
    - dall-e

- title: How to evaluate a summarization task
  path: examples/evaluation/How_to_eval_abstractive_summarization.ipynb
  date: 2023-08-16
  authors:
    - shyamal-anadkat
    - simonpfish
  tags:
    - embeddings
    - completions

- title: Getting Started with OpenAI Evals
  path: examples/evaluation/Getting_Started_with_OpenAI_Evals.ipynb
  date: 2024-03-21
  authors:
    - royziv11
    - shyamal-anadkat
  tags:
    - completions

- title: Developing Hallucination Guardrails
  path: examples/Developing_hallucination_guardrails.ipynb
  date: 2024-05-29
  authors:
    - royziv11
  tags:
    - guardrails

- title: Fine-Tuned Q&A - collect data
  path: examples/fine-tuned_qa/olympics-1-collect-data.ipynb
  date: 2022-03-10
  authors:
    - ted-at-openai
    - BorisPower
  tags:
    - embeddings
    - completions
    - fine-tuning

- title: Fine-Tuned Q&A - create Q&A
  path: examples/fine-tuned_qa/olympics-2-create-qa.ipynb
  date: 2022-03-10
  authors:
    - ted-at-openai
    - BorisPower
  tags:
    - embeddings
    - completions
    - fine-tuning

- title: Fine-Tuned Q&A - train
  path: examples/fine-tuned_qa/olympics-3-train-qa.ipynb
  date: 2022-03-10
  authors:
    - ted-at-openai
    - BorisPower
  tags:
    - completions
    - embeddings
    - fine-tuning

- title: Visualizing the embeddings in Kangas
  path: examples/third_party/Visualizing_embeddings_in_Kangas.ipynb
  date: 2023-07-11
  authors:
    - dsblank
  tags:
    - embeddings

- title: Financial document analysis with LlamaIndex
  path: >-
    examples/third_party/financial_document_analysis_with_llamaindex.ipynb
  date: 2023-06-22
  authors:
    - Disiok
  tags:
    - embeddings
    - completions

- title: Vector databases
  path: examples/vector_databases/README.md
  date: 2023-06-28
  authors:
    - colin-openai
    - moizsajid
  tags:
    - embeddings

- title: Using PolarDB-PG as a vector database for OpenAI embeddings
  path: >-
    examples/vector_databases/PolarDB/Getting_started_with_PolarDB_and_OpenAI.ipynb
  date: 2023-07-11
  authors:
    - liuchengshan-lcs
  tags:
    - embeddings

- title: Semantic search with SingleStoreDB
  path: >-
    examples/vector_databases/SingleStoreDB/OpenAI_wikipedia_semantic_search.ipynb
  date: 2023-05-22
  authors:
    - arno756
  tags:
    - completions
    - embeddings

- title: SingleStoreDB
  path: examples/vector_databases/SingleStoreDB/README.md
  date: 2023-05-22
  authors:
    - arno756
  tags:
    - embeddings
    - completions

- title: Using AnalyticDB as a vector database for OpenAI embeddings
  path: >-
    examples/vector_databases/analyticdb/Getting_started_with_AnalyticDB_and_OpenAI.ipynb
  date: 2023-04-06
  authors:
    - wangxuqi
  tags:
    - embeddings

- title: Question answering with Langchain, AnalyticDB and OpenAI
  path: >-
    examples/vector_databases/analyticdb/QA_with_Langchain_AnalyticDB_and_OpenAI.ipynb
  date: 2023-05-05
  authors:
    - wangxuqi
  tags:
    - embeddings
    - tiktoken

- title: Azure AI Search as a vector database for OpenAI embeddings
  path: >-
    examples/vector_databases/azuresearch/Getting_started_with_azure_ai_search_and_openai.ipynb
  date: 2023-09-11
  authors:
    - farzad528
  tags:
    - embeddings

- title: Philosophy with vector embeddings, OpenAI and Cassandra / Astra DB
  path: examples/vector_databases/cassandra_astradb/Philosophical_Quotes_CQL.ipynb
  date: 2023-08-29
  authors:
    - hemidactylus
  tags:
    - embeddings
    - completions

- title: Philosophy with vector embeddings, OpenAI and Cassandra / Astra DB
  path: >-
    examples/vector_databases/cassandra_astradb/Philosophical_Quotes_cassIO.ipynb
  date: 2023-08-29
  authors:
    - hemidactylus
  tags:
    - embeddings
    - completions

- title: Cassandra / Astra DB
  path: examples/vector_databases/cassandra_astradb/README.md
  date: 2023-08-29
  authors:
    - hemidactylus
  tags:
    - embeddings

- title: Using Chroma for embeddings search
  path: examples/vector_databases/chroma/Using_Chroma_for_embeddings_search.ipynb
  date: 2023-06-28
  authors:
    - colin-openai
    - atroyn
  tags:
    - embeddings

- title: Robust question answering with Chroma and OpenAI
  path: examples/vector_databases/chroma/hyde-with-chroma-and-openai.ipynb
  date: 2023-04-06
  authors:
    - atroyn
  tags:
    - embeddings
    - completions

- title: Elasticsearch
  path: examples/vector_databases/elasticsearch/README.md
  date: 2023-08-29
  authors:
    - leemthompo
  tags:
    - embeddings
    - completions

- title: Retrieval augmented generation using Elasticsearch and OpenAI
  path: >-
    examples/vector_databases/elasticsearch/elasticsearch-retrieval-augmented-generation.ipynb
  date: 2023-08-29
  authors:
    - leemthompo
  tags:
    - embeddings
    - completions

- title: Semantic search using Elasticsearch and OpenAI
  path: examples/vector_databases/elasticsearch/elasticsearch-semantic-search.ipynb
  date: 2023-08-29
  authors:
    - leemthompo
  tags:
    - embeddings
    - completions

- title: Using Hologres as a vector database for OpenAI embeddings
  path: >-
    examples/vector_databases/hologres/Getting_started_with_Hologres_and_OpenAI.ipynb
  date: 2023-05-19
  authors:
    - zcgeng
  tags:
    - embeddings

- title: Kusto as a vector database for embeddings
  path: >-
    examples/vector_databases/kusto/Getting_started_with_kusto_and_openai_embeddings.ipynb
  date: 2023-05-10
  authors:
    - Anshul Sharma
  tags:
    - embeddings

- title: Kusto as a vector database
  path: examples/vector_databases/kusto/README.md
  date: 2023-05-10
  authors:
    - Anshul Sharma
  tags:
    - embeddings

- title: Filtered search with Milvus and OpenAI
  path: >-
    examples/vector_databases/milvus/Filtered_search_with_Milvus_and_OpenAI.ipynb
  date: 2023-03-28
  authors:
    - filip-halt
  tags:
    - embeddings

- title: Getting started with Milvus and OpenAI
  path: >-
    examples/vector_databases/milvus/Getting_started_with_Milvus_and_OpenAI.ipynb
  date: 2023-03-28
  authors:
    - filip-halt
  tags:
    - embeddings

- title: Using MyScale as a vector database for OpenAI embeddings
  path: >-
    examples/vector_databases/myscale/Getting_started_with_MyScale_and_OpenAI.ipynb
  date: 2023-05-01
  authors:
    - melovy
  tags:
    - embeddings

- title: Using MyScale for embeddings search
  path: examples/vector_databases/myscale/Using_MyScale_for_embeddings_search.ipynb
  date: 2023-06-28
  authors:
    - colin-openai
  tags:
    - embeddings

- title: Retrieval augmentation for GPT-4 using Pinecone
  path: examples/vector_databases/pinecone/GPT4_Retrieval_Augmentation.ipynb
  date: 2023-03-24
  authors:
    - jamescalam
  tags:
    - embeddings
    - completions
    - tiktoken

- title: Retrieval augmented generative question answering with Pinecone
  path: examples/vector_databases/pinecone/Gen_QA.ipynb
  date: 2023-02-07
  authors:
    - jamescalam
  tags:
    - embeddings
    - completions

- title: Pinecone vector database
  path: examples/vector_databases/pinecone/README.md
  date: 2023-03-24
  authors:
    - jamescalam
  tags:
    - embeddings
    - completions

- title: Semantic search with Pinecone and OpenAI
  path: examples/vector_databases/pinecone/Semantic_Search.ipynb
  date: 2023-03-24
  authors:
    - jamescalam
  tags:
    - embeddings

- title: Using Pinecone for embeddings search
  path: >-
    examples/vector_databases/pinecone/Using_Pinecone_for_embeddings_search.ipynb
  date: 2023-06-28
  authors:
    - colin-openai
  tags:
    - embeddings

- title: Using Qdrant as a vector database for OpenAI embeddings
  path: >-
    examples/vector_databases/qdrant/Getting_started_with_Qdrant_and_OpenAI.ipynb
  date: 2023-02-16
  authors:
    - kacperlukawski
  tags:
    - embeddings

- title: Question answering with Langchain, Qdrant and OpenAI
  path: examples/vector_databases/qdrant/QA_with_Langchain_Qdrant_and_OpenAI.ipynb
  date: 2023-02-16
  authors:
    - kacperlukawski
  tags:
    - embeddings

- title: Using Qdrant for embeddings search
  path: examples/vector_databases/qdrant/Using_Qdrant_for_embeddings_search.ipynb
  date: 2023-06-28
  authors:
    - colin-openai
    - kacperlukawski
  tags:
    - embeddings

- title: Redis
  path: examples/vector_databases/redis/README.md
  date: 2023-02-13
  authors:
    - Spartee
  tags:
    - embeddings
    - completions

- title: Using Redis for embeddings search
  path: examples/vector_databases/redis/Using_Redis_for_embeddings_search.ipynb
  date: 2023-06-28
  authors:
    - colin-openai
  tags:
    - embeddings

- title: Using Redis as a vector database with OpenAI
  path: examples/vector_databases/redis/getting-started-with-redis-and-openai.ipynb
  date: 2023-02-13
  authors:
    - Spartee
  tags:
    - embeddings

- title: Running hybrid VSS queries with Redis and OpenAI
  path: examples/vector_databases/redis/redis-hybrid-query-examples.ipynb
  date: 2023-05-11
  authors:
    - Michael Yuan
  tags:
    - embeddings

- title: Redis vectors as JSON with OpenAI
  path: examples/vector_databases/redis/redisjson/redisjson.ipynb
  date: 2023-05-10
  authors:
    - Michael Yuan
  tags:
    - embeddings

- title: Redis as a context store with Chat Completions
  path: examples/vector_databases/redis/redisqna/redisqna.ipynb
  date: 2023-05-11
  authors:
    - Michael Yuan
  tags:
    - completions
    - embeddings

- title: Using Tair as a vector database for OpenAI embeddings
  path: examples/vector_databases/tair/Getting_started_with_Tair_and_OpenAI.ipynb
  date: 2023-09-11
  authors:
    - dongqqcom
  tags:
    - embeddings

- title: Question answering with Langchain, Tair and OpenAI
  path: examples/vector_databases/tair/QA_with_Langchain_Tair_and_OpenAI.ipynb
  date: 2023-09-11
  authors:
    - dongqqcom
  tags:
    - embeddings
    - tiktoken
    - completions

- title: Typesense
  path: examples/vector_databases/typesense/README.md
  date: 2023-04-13
  authors:
    - jasonbosco
  tags:
    - embeddings

- title: Using Typesense for embeddings search
  path: >-
    examples/vector_databases/typesense/Using_Typesense_for_embeddings_search.ipynb
  date: 2023-06-28
  authors:
    - colin-openai
  tags:
    - embeddings

- title: Weaviate <> OpenAI
  path: examples/vector_databases/weaviate/README.md
  date: 2023-02-13
  authors:
    - colin-openai
  tags:
    - embeddings

- title: Using Weaviate for embeddings search
  path: >-
    examples/vector_databases/weaviate/Using_Weaviate_for_embeddings_search.ipynb
  date: 2023-06-28
  authors:
    - colin-openai
  tags:
    - embeddings

- title: Using Weaviate with generative OpenAI module for generative search
  path: >-
    examples/vector_databases/weaviate/generative-search-with-weaviate-and-openai.ipynb
  date: 2023-05-22
  authors:
    - sebawita
  tags:
    - embeddings
    - completions

- title: Using Weaviate with OpenAI vectorize module for embeddings search
  path: >-
    examples/vector_databases/weaviate/getting-started-with-weaviate-and-openai.ipynb
  date: 2023-02-13
  authors:
    - colin-openai
  tags:
    - embeddings

- title: Using Weaviate with OpenAI vectorize module for hybrid search
  path: >-
    examples/vector_databases/weaviate/hybrid-search-with-weaviate-and-openai.ipynb
  date: 2023-02-13
  authors:
    - colin-openai
  tags:
    - embeddings

- title: Question Answering in Weaviate with OpenAI Q&A module
  path: >-
    examples/vector_databases/weaviate/question-answering-with-weaviate-and-openai.ipynb
  date: 2023-02-13
  authors:
    - colin-openai
  tags:
    - embeddings
    - completions

- title: Filtered Search with Zilliz and OpenAI
  path: >-
    examples/vector_databases/zilliz/Filtered_search_with_Zilliz_and_OpenAI.ipynb
  date: 2023-03-28
  authors:
    - filip-halt
  tags:
    - embeddings

- title: Getting Started with Zilliz and OpenAI
  path: >-
    examples/vector_databases/zilliz/Getting_started_with_Zilliz_and_OpenAI.ipynb
  date: 2023-03-28
  authors:
    - filip-halt
  tags:
    - embeddings

- title: Techniques to improve reliability
  path: articles/techniques_to_improve_reliability.md
  redirects:
    - techniques_to_improve_reliability
  date: 2022-09-12
  authors:
    - ted-at-openai
  tags:
    - completions

- title: How to work with large language models
  path: articles/how_to_work_with_large_language_models.md
  redirects:
    - how_to_work_with_large_language_models
  date: 2023-01-20
  authors:
    - ted-at-openai
  tags:
    - completions

- title: Use cases for embeddings
  path: articles/text_comparison_examples.md
  redirects:
    - text_comparison_examples
  date: 2023-01-20
  authors:
    - ted-at-openai
  tags:
    - embeddings

- title: Related resources from around the web
  path: articles/related_resources.md
  redirects:
    - related_resources
  date: 2023-01-20
  authors:
    - ted-at-openai
    - simonpfish
  tags:
    - completions
    - embeddings

- title: Fine-Tuning for retrieval augmented generation (RAG) with Qdrant
  path: examples/fine-tuned_qa/ft_retrieval_augmented_generation_qdrant.ipynb
  date: 2023-09-04
  authors:
    - NirantK
  tags:
    - completions
    - embeddings
    - fine-tuning

- title: How to automate AWS tasks with function calling
  path: examples/third_party/How_to_automate_S3_storage_with_functions.ipynb
  date: 2023-09-27
  authors:
    - Barqawiz
  tags:
    - completions
    - embeddings
    - functions

- title: Neon as a vector database
  path: examples/vector_databases/neon/README.md
  date: 2023-09-28
  authors:
    - Barqawiz
  tags:
    - embeddings

- title: Vector similarity search using Neon Postgres
  path: examples/vector_databases/neon/neon-postgres-vector-search-pgvector.ipynb
  date: 2023-09-28
  authors:
    - danieltprice
  tags:
    - embeddings

- title: Question answering with LangChain, Deep Lake, & OpenAI
  path: examples/vector_databases/deeplake/deeplake_langchain_qa.ipynb
  date: 2023-09-30
  authors:
    - FayazRahman
  tags:
    - embeddings

- title: Fine-tuning OpenAI models with Weights & Biases
  path: examples/third_party/GPT_finetuning_with_wandb.ipynb
  date: 2023-10-04
  authors:
    - ash0ts
  tags:
    - tiktoken
    - completions
    - fine-tuning

- title: OpenAI API Monitoring with Weights & Biases Weave
  path: examples/third_party/Openai_monitoring_with_wandb_weave.ipynb
  date: 2023-10-04
  authors:
    - ash0ts
  tags:
    - tiktoken
    - completions

- title: How to build an agent with the OpenAI Node.js SDK
  path: examples/How_to_build_an_agent_with_the_node_sdk.mdx
  date: 2023-10-05
  authors:
    - perborgen
  tags:
    - completions
    - functions
    - agents

- title: Named Entity Recognition to Enrich Text
  path: examples/Named_Entity_Recognition_to_enrich_text.ipynb
  date: 2023-10-20
  authors:
    - dcarpintero
  tags:
    - completions
    - functions

- title: What makes documentation good
  path: articles/what_makes_documentation_good.md
  redirects:
    - what_makes_documentation_good
  date: 2023-09-01
  authors:
    - ted-at-openai
  tags: []

- title: Function calling with an OpenAPI specification
  path: examples/Function_calling_with_an_OpenAPI_spec.ipynb
  date: 2023-10-15
  authors:
    - shyamal-anadkat
    - simonpfish
  tags:
    - completions
    - functions

- title: Fine tuning for function calling
  path: examples/Fine_tuning_for_function_calling.ipynb
  date: 2023-11-07
  authors:
    - jhills20
    - ibigio
    - shyamal-anadkat
    - teomusatoiu
  tags:
    - completions
    - functions
    - fine-tuning

- title: Processing and narrating a video with GPT's visual capabilities and the TTS API
  path: examples/GPT_with_vision_for_video_understanding.ipynb
  date: 2023-11-06
  authors:
    - cathykc
  tags:
    - completions
    - vision
    - speech

- title: What's new with DALL·E 3?
  path: articles/what_is_new_with_dalle_3.mdx
  date: 2023-11-06
  authors:
    - 0hq
  tags:
    - dall-e

- title: How to make your completions outputs consistent with the new seed parameter
  path: examples/Reproducible_outputs_with_the_seed_parameter.ipynb
  date: 2023-11-06
  authors:
    - shyamal-anadkat
  tags:
    - completions

- title: Assistants API Overview (Python SDK)
  path: examples/Assistants_API_overview_python.ipynb
  date: 2023-11-10
  authors:
    - ibigio
  tags:
    - assistants
    - functions

- title: "Orchestrating Agents: Routines and Handoffs"
  path: examples/Orchestrating_agents.ipynb
  date: 2024-10-10
  authors:
    - ibigio
  tags:
    - completions
    - functions
    - agents

- title: MongoDB Atlas Vector Search
  path: examples/vector_databases/mongodb_atlas/README.md
  date: 2023-11-21
  authors:
    - prakul
  tags:
    - embeddings
    - completions

- title: Semantic search using MongoDB Atlas Vector Search and OpenAI
  path: examples/vector_databases/mongodb_atlas/semantic_search_using_mongodb_atlas_vector_search.ipynb
  date: 2023-11-21
  authors:
    - prakul
  tags:
    - embeddings
    - completions

- title: Evaluate RAG with LlamaIndex
  path: examples/evaluation/Evaluate_RAG_with_LlamaIndex.ipynb
  date: 2023-11-06
  authors:
    - Ravi Theja
  tags:
    - embeddings
    - completions

- title: RAG with a Graph database
  path: examples/RAG_with_graph_db.ipynb
  date: 2023-12-08
  authors:
    - katiagg
  tags:
    - embeddings
    - completions

- title: Supabase Vector Database
  path: examples/vector_databases/supabase/README.md
  date: 2023-12-04
  authors:
    - ggrn
  tags:
    - embeddings

- title: Semantic search using Supabase Vector
  path: examples/vector_databases/supabase/semantic-search.mdx
  date: 2023-12-04
  authors:
    - ggrn
  tags:
    - embeddings

- title: How to implement LLM guardrails
  path: examples/How_to_use_guardrails.ipynb
  date: 2023-12-19
  authors:
    - colin-openai
  tags:
    - guardrails

- title: How to combine GPT4o mini with RAG to create a clothing matchmaker app
  path: examples/How_to_combine_GPT4o_with_RAG_Outfit_Assistant.ipynb
  date: 2024-07-18
  authors:
    - teomusatoiu
  tags:
    - vision
    - embeddings

- title: How to parse PDF docs for RAG
  path: examples/Parse_PDF_docs_for_RAG.ipynb
  date: 2024-02-28
  authors:
    - katiagg
  tags:
    - vision
    - embeddings

- title: Using GPT4o mini to tag and caption images
  path: examples/Tag_caption_images_with_GPT4V.ipynb
  date: 2024-07-18
  authors:
    - katiagg
  tags:
    - vision
    - embeddings

- title: How to use the moderation API
  path: examples/How_to_use_moderation.ipynb
  date: 2024-03-05
  authors:
    - teomusatoiu
  tags:
    - moderation

- title: Summarizing Long Documents
  path: examples/Summarizing_long_documents.ipynb
  date: 2024-04-19
  authors:
    - joe-at-openai
  tags:
    - chat

- title: Using GPT4 Vision with Function Calling
  path: examples/multimodal/Using_GPT4_Vision_With_Function_Calling.ipynb
  date: 2024-04-09
  authors:
    - shyamal-anadkat
  tags:
    - chat
    - vision

- title: Synthetic data generation (Part 1)
  path: examples/SDG1.ipynb
  date: 2024-04-10
  authors:
    - dylanra-openai
  tags:
    - completions

- title: CLIP embeddings to improve multimodal RAG with GPT-4 Vision
  path: examples/custom_image_embedding_search.ipynb
  date: 2024-04-10
  authors:
    - dylanra-openai
  tags:
    - vision
    - embeddings

- title: Batch processing with the Batch API
  path: examples/batch_processing.ipynb
  date: 2024-04-24
  authors:
    - katiagg
  tags:
    - batch
    - completions

- title: Using tool required for customer service
  path: examples/Using_tool_required_for_customer_service.ipynb
  date: 2024-05-01
  authors:
    - colin-openai
  tags:
    - completions
    - functions

- title: Introduction to GPT-4o and GPT-4o mini
  path: examples/gpt4o/introduction_to_gpt4o.ipynb
  date: 2024-07-18
  authors:
    - justonf
  tags:
    - completions
    - vision
    - whisper

- title: Azure AI Search with Azure Functions and GPT Actions in ChatGPT
  path: examples/chatgpt/rag-quickstart/azure/Azure_AI_Search_with_Azure_Functions_and_GPT_Actions_in_ChatGPT.ipynb
  date: 2024-07-08
  authors:
    - maxreid-openai
  tags:
    - embeddings
    - chatgpt
    - tiktoken
    - completions
    - chatgpt-and-api

- title: GPT Actions library - getting started
  path: examples/chatgpt/gpt_actions_library/.gpt_action_getting_started.ipynb
  date: 2024-07-09
  authors:
    - aaronwilkowitz-openai
  tags:
    - gpt-actions-library
    - chatgpt

- title: GPT Actions library - BigQuery
  path: examples/chatgpt/gpt_actions_library/gpt_action_bigquery.ipynb
  date: 2024-07-09
  authors:
    - aaronwilkowitz-openai
  tags:
    - gpt-actions-library
    - chatgpt
    - chatgpt-data

- title: Data Extraction and Transformation in ELT Workflows using GPT-4o as an OCR Alternative
  path: examples/Data_extraction_transformation.ipynb
  date: 2024-07-09
  authors:
    - charuj
  tags:
    - completions
    - vision

- title: GPT Actions library - Outlook
  path: examples/chatgpt/gpt_actions_library/gpt_action_outlook.ipynb
  date: 2024-07-15
  authors:
    - rupert-openai
  tags:
    - gpt-actions-library
    - chatgpt
    - chatgpt-communication

- title: GPT Actions library - Sharepoint (Return Docs)
  path: examples/chatgpt/gpt_actions_library/gpt_action_sharepoint_doc.ipynb
  date: 2024-05-24
  authors:
    - maxreid-openai
  tags:
    - gpt-actions-library
    - chatgpt
    - chatgpt-productivity

- title: GPT Actions library - Sharepoint (Return Text)
  path: examples/chatgpt/gpt_actions_library/gpt_action_sharepoint_text.ipynb
  date: 2024-05-24
  authors:
    - maxreid-openai
  tags:
    - gpt-actions-library
    - chatgpt
    - chatgpt-productivity

- title: GPT Actions library (Middleware) - Azure Functions
  path: examples/chatgpt/gpt_actions_library/gpt_middleware_azure_function.ipynb
  date: 2024-05-24
  authors:
    - maxreid-openai
  tags:
    - gpt-actions-library
    - chatgpt
    - chatgpt-middleware

- title: GPT Actions library - Canvas Learning Management System
  path: examples/chatgpt/gpt_actions_library/gpt_action_canvas.md
  date: 2024-09-17
  authors:
    - keelan-openai
    - joecasson-openai
  tags:
    - gpt-actions-library
    - chatgpt

- title: GPT Actions library - Salesforce
  path: examples/chatgpt/gpt_actions_library/gpt_action_salesforce.ipynb
  date: 2024-07-18
  authors:
    - aa-openai
  tags:
    - gpt-actions-library
    - chatgpt

- title: GPT Actions library - Gmail
  path: examples/chatgpt/gpt_actions_library/gpt_action_gmail.ipynb
  date: 2024-07-24
  authors:
    - alwestmo-openai
  tags:
    - gpt-actions-library
    - chatgpt
    - chatgpt-communication

- title: GPT Actions library - Jira
  path: examples/chatgpt/gpt_actions_library/gpt_action_jira.ipynb
  date: 2024-07-24
  authors:
    - rupert-openai
  tags:
    - gpt-actions-library
    - chatgpt
    - chatgpt-productivity

- title: GPT Actions library - Notion
  path: examples/chatgpt/gpt_actions_library/gpt_action_notion.ipynb
  date: 2024-07-25
  authors:
    - dan-openai
  tags:
    - gpt-actions-library
    - chatgpt
    - chatgpt-productivity

- title: GPT Actions library - Confluence
  path: examples/chatgpt/gpt_actions_library/gpt_action_confluence.ipynb
  date: 2024-07-31
  authors:
    - eszuhany-openai
  tags:
    - gpt-actions-library
    - chatgpt
    - chatgpt-productivity

- title: GPT Actions library - SQL Database
  path: examples/chatgpt/gpt_actions_library/gpt_action_sql_database.ipynb
  date: 2024-07-31
  authors:
    - evanweiss-openai
  tags:
    - chatgpt
    - gpt-actions-library
    - chatgpt-data

- title: GPT Actions library - Box
  path: examples/chatgpt/gpt_actions_library/gpt_action_box.ipynb
  date: 2024-08-02
  authors:
    - keelan-openai
  tags:
    - gpt-actions-library
    - chatgpt
    - chatgpt-productivity

- title: GCP BigQuery Vector Search with GCP Functions and GPT Actions in ChatGPT
  path: examples/chatgpt/rag-quickstart/gcp/Getting_started_with_bigquery_vector_search_and_openai.ipynb
  date: 2024-08-02
  authors:
    - pap-openai
    - maxreid-openai
  tags:
    - embeddings
    - chatgpt
    - tiktoken
    - completions
    - chatgpt-and-api

- title: GPT Actions library - Zapier
  path: examples/chatgpt/gpt_actions_library/gpt_action_zapier.ipynb
  date: 2024-08-05
  authors:
    - dan-openai
  tags:
    - gpt-actions-library
    - chatgpt
    - chatgpt-middleware

- title: Structured Outputs for Multi-Agent Systems
  path: examples/Structured_outputs_multi_agent.ipynb
  date: 2024-08-06
  authors:
    - dylanra-openai
  tags:
    - completions
    - functions
    - agents

- title: Introduction to Structured Outputs
  path: examples/Structured_Outputs_Intro.ipynb
  date: 2024-08-06
  authors:
    - katiagg
  tags:
    - completions
    - functions

- title: GPT Actions library (Middleware) - Google Cloud Function
  path: examples/chatgpt/gpt_actions_library/gpt_middleware_google_cloud_function.md
  date: 2024-08-11
  authors:
    - girishd
  tags:
    - chatgpt
    - gpt-actions-library
    - chatgpt-middleware

- title: GPT Actions library - AWS Redshift
  path: examples/chatgpt/gpt_actions_library/gpt_action_redshift.ipynb
  date: 2024-08-09
  authors:
    - pap-openai
  tags:
    - gpt-actions-library
    - chatgpt
    - chatgpt-data

- title: GPT Actions library - AWS Middleware
  path: examples/chatgpt/gpt_actions_library/gpt_middleware_aws_function.ipynb
  date: 2024-08-09
  authors:
    - pap-openai
  tags:
    - gpt-actions-library
    - chatgpt
    - chatgpt-middleware

- title: GPT Actions library - Google Drive
  path: examples/chatgpt/gpt_actions_library/gpt_action_google_drive.ipynb
  date: 2024-08-11
  authors:
    - lxing-oai
  tags:
    - gpt-actions-library
    - chatgpt
    - chatgpt-productivity

- title: GPT Actions library - Snowflake Direct
  path: examples/chatgpt/gpt_actions_library/gpt_action_snowflake_direct.ipynb
  date: 2024-08-13
  authors:
    - gladstone-openai
  tags:
    - gpt-actions-library
    - chatgpt
    - chatgpt-data

- title: GPT Actions library - Snowflake Middleware
  path: examples/chatgpt/gpt_actions_library/gpt_action_snowflake_middleware.ipynb
  date: 2024-08-14
  authors:
    - gladstone-openai
  tags:
    - gpt-actions-library
    - chatgpt
    - chatgpt-data

- title: GPT Actions library - Retool Workflow
  path: examples/chatgpt/gpt_actions_library/gpt_action_retool_workflow.md
  date: 2024-08-28
  authors:
    - lspacagna-oai
  tags:
    - gpt-actions-library
    - chatgpt
    - chatgpt-middleware

- title: Using reasoning for data validation
  path: examples/o1/Using_reasoning_for_data_validation.ipynb
  date: 2024-09-12
  authors:
    - royziv11
  tags:
    - completions
    - reasoning

- title: Using reasoning for routine generation
  path: examples/o1/Using_reasoning_for_routine_generation.ipynb
  date: 2024-09-12
  authors:
    - royziv11
  tags:
    - completions
    - reasoning

- title: Using chained calls for o1 structured outputs
  path: examples/o1/Using_chained_calls_for_o1_structured_outputs.ipynb
  date: 2024-09-26
  authors:
    - ericning-o
  tags:
    - completions
    - reasoning

- title: Building a Bring Your Own Browser (BYOB) Tool for Web Browsing and Summarization
  path: examples/third_party/Web_search_with_google_api_bring_your_own_browser_tool.ipynb
  date: 2024-09-26
  authors:
    - msingh-openai
  tags:
    - completions

- title: Prompt Caching 101
  path: examples/Prompt_Caching101.ipynb
  date: 2024-10-01
  authors:
    - charuj
  tags:
    - completions

<<<<<<< HEAD
- title: GPT Actions library - Google Ads via Adzviser
  path: examples/chatgpt/gpt_actions_library/gpt_action_googleads_adzviser.ipynb
  date: 2024-10-10
  authors:
    - zeyuangu-adzviser
  tags:
    - gpt-actions-library
    - chatgpt
    - chatgpt-data
    - chatgpt-productivity
    - chatgpt-middleware
=======
- title: Leveraging model distillation to fine-tune a model
  path: examples/Leveraging_model_distillation_to_fine-tune_a_model.ipynb
  date: 2024-10-16
  authors:
    - pap-openai
  tags:
    - completions
    - fine-tuning

- title: Voice Translation into Different Languages
  path: examples/voice_solutions/voice_translation_into_different_languages_using_GPT-4o.ipynb
  date: 2024-10-21
  authors:
    - msingh-openai
  tags:
    - completions
    - audio

- title: GPT Actions library - GitHub
  path: examples/chatgpt/gpt_actions_library/gpt_action_github.md
  date: 2024-10-23
  authors:
    - alwell-kevin
  tags:
    - gpt-actions-library
    - chatgpt

- title: Custom LLM as a Judge to Detect Hallucinations with Braintrust
  path: examples/Custom-LLM-as-a-Judge.ipynb
  date: 2024-10-14
  authors:
    - ankrgyl
    - shyamal-anadkat
  tags:
    - evals
    - completions
>>>>>>> c2e85a8e
<|MERGE_RESOLUTION|>--- conflicted
+++ resolved
@@ -1627,7 +1627,6 @@
   tags:
     - completions
 
-<<<<<<< HEAD
 - title: GPT Actions library - Google Ads via Adzviser
   path: examples/chatgpt/gpt_actions_library/gpt_action_googleads_adzviser.ipynb
   date: 2024-10-10
@@ -1639,7 +1638,7 @@
     - chatgpt-data
     - chatgpt-productivity
     - chatgpt-middleware
-=======
+
 - title: Leveraging model distillation to fine-tune a model
   path: examples/Leveraging_model_distillation_to_fine-tune_a_model.ipynb
   date: 2024-10-16
@@ -1675,5 +1674,4 @@
     - shyamal-anadkat
   tags:
     - evals
-    - completions
->>>>>>> c2e85a8e
+    - completions