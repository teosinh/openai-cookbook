# yaml-language-server: $schema=./.github/registry_schema.json

# This file is used to generate cookbook.openai.com. It specifies which paths we
# should build pages for, and indicates metadata such as tags, creation date and
# authors for each page.

- title: Using logprobs
  path: examples/Using_logprobs.ipynb
  date: 2023-12-20
  authors:
    - jhills20
    - shyamal-anadkat
  tags:
    - completions

- title: Creating slides with the Assistants API and DALL·E 3
  path: examples/Creating_slides_with_Assistants_API_and_DALL-E3.ipynb
  date: 2023-12-08
  authors:
    - jhills20
  tags:
    - assistants
    - dall-e

- title: Data preparation and analysis for chat model fine-tuning
  path: examples/Chat_finetuning_data_prep.ipynb
  date: 2023-08-22
  authors:
    - mwu1993
    - simonpfish
  tags:
    - completions
    - tiktoken
    - fine-tuning

- title: Classification using embeddings
  path: examples/Classification_using_embeddings.ipynb
  date: 2022-07-11
  authors:
    - ted-at-openai
    - logankilpatrick
  tags:
    - embeddings

- title: Clustering
  path: examples/Clustering.ipynb
  date: 2022-03-10
  authors:
    - BorisPower
    - ted-at-openai
    - logankilpatrick
  tags:
    - embeddings

- title: Clustering for transaction classification
  path: examples/Clustering_for_transaction_classification.ipynb
  date: 2022-10-20
  authors:
    - colin-openai
    - ted-at-openai
  tags:
    - embeddings
    - completions

- title: Code search using embeddings
  path: examples/Code_search_using_embeddings.ipynb
  date: 2022-03-10
  authors:
    - BorisPower
    - logankilpatrick
    - eli64s
  tags:
    - embeddings

- title: Customizing embeddings
  path: examples/Customizing_embeddings.ipynb
  date: 2022-03-10
  authors:
    - ted-at-openai
    - BorisPower
  tags:
    - embeddings

- title: Embedding Wikipedia articles for search
  path: examples/Embedding_Wikipedia_articles_for_search.ipynb
  date: 2023-04-14
  authors:
    - ted-at-openai
  tags:
    - embeddings
    - completions

- title: Embedding texts that are longer than the model's maximum context length
  path: examples/Embedding_long_inputs.ipynb
  date: 2023-01-18
  authors:
    - filipeabperes
  tags:
    - embeddings
    - tiktoken

- title: Long document content extraction
  path: examples/Entity_extraction_for_long_documents.ipynb
  date: 2023-02-20
  authors:
    - colin-openai
  tags:
    - completions

- title: Fine tuning classification example
  path: examples/Fine-tuned_classification.ipynb
  date: 2022-03-10
  authors:
    - BorisPower
  tags:
    - completions
    - fine-tuning

- title: >-
    Function calling for nearby places: Leveraging the Google Places API and
    customer profiles
  path: examples/Function_calling_finding_nearby_places.ipynb
  date: 2023-08-11
  authors:
    - prestontuggle
  tags:
    - completions
    - functions

- title: Using embeddings
  path: examples/Using_embeddings.ipynb
  date: 2022-03-10
  authors:
    - BorisPower
    - ted-at-openai
    - logankilpatrick
    - jbeutler-openai
  tags:
    - embeddings

- title: How to build a tool-using agent with LangChain
  path: examples/How_to_build_a_tool-using_agent_with_Langchain.ipynb
  date: 2023-05-02
  authors:
    - colin-openai
  tags:
    - completions
    - embeddings

- title: How to use functions with a knowledge base
  path: examples/How_to_call_functions_for_knowledge_retrieval.ipynb
  date: 2023-06-14
  authors:
    - colin-openai
  tags:
    - completions
    - functions

- title: How to call functions with chat models
  path: examples/How_to_call_functions_with_chat_models.ipynb
  date: 2023-06-13
  authors:
    - colin-openai
    - joe-at-openai
  tags:
    - completions
    - functions

- title: How to count tokens with Tiktoken
  path: examples/How_to_count_tokens_with_tiktoken.ipynb
  date: 2022-12-16
  authors:
    - ted-at-openai
  tags:
    - tiktoken
    - completions

- title: How to fine-tune chat models
  path: examples/How_to_finetune_chat_models.ipynb
  date: 2024-07-23
  authors:
    - simonpfish
    - shyamal-anadkat
  tags:
    - completions
    - fine-tuning

- title: How to format inputs to ChatGPT models
  path: examples/How_to_format_inputs_to_ChatGPT_models.ipynb
  date: 2023-03-01
  authors:
    - ted-at-openai
  tags:
    - completions
    - tiktoken

- title: How to handle rate limits
  path: examples/How_to_handle_rate_limits.ipynb
  date: 2022-09-10
  authors:
    - ted-at-openai
  tags:
    - completions
    - embeddings

- title: How to stream completions
  path: examples/How_to_stream_completions.ipynb
  date: 2022-09-02
  authors:
    - ted-at-openai
  tags:
    - completions

- title: Multiclass Classification for Transactions
  path: examples/Multiclass_classification_for_transactions.ipynb
  date: 2022-10-20
  authors:
    - colin-openai
  tags:
    - embeddings
    - completions

- title: Get embeddings from dataset
  path: examples/Get_embeddings_from_dataset.ipynb
  date: 2022-03-10
  authors:
    - BorisPower
    - ted-at-openai
  tags:
    - embeddings

- title: Question answering using a search API and re-ranking
  path: examples/Question_answering_using_a_search_API.ipynb
  date: 2023-06-16
  authors:
    - simonpfish
    - ted-at-openai
  tags:
    - embeddings
    - completions

- title: Question answering using embeddings-based search
  path: examples/Question_answering_using_embeddings.ipynb
  date: 2022-06-10
  authors:
    - ted-at-openai
    - MikeHeaton
  tags:
    - embeddings
    - completions

- title: Recommendation using embeddings and nearest neighbor search
  path: examples/Recommendation_using_embeddings.ipynb
  date: 2022-03-10
  authors:
    - ted-at-openai
    - BorisPower
    - logankilpatrick
  tags:
    - embeddings

- title: Regression using the embeddings
  path: examples/Regression_using_embeddings.ipynb
  date: 2022-03-10
  authors:
    - BorisPower
    - ted-at-openai
    - logankilpatrick
  tags:
    - embeddings

- title: Search reranking with cross-encoders
  path: examples/Search_reranking_with_cross-encoders.ipynb
  date: 2023-06-28
  authors:
    - colin-openai
  tags:
    - embeddings
    - completions

- title: Semantic text search using embeddings
  path: examples/Semantic_text_search_using_embeddings.ipynb
  date: 2022-03-10
  authors:
    - BorisPower
    - ted-at-openai
    - logankilpatrick
  tags:
    - embeddings

- title: Unit test writing using a multi-step prompt
  path: examples/Unit_test_writing_using_a_multi-step_prompt.ipynb
  date: 2022-11-15
  authors:
    - ted-at-openai
  tags:
    - completions

- title: Unit test writing using a multi-step prompt with legacy Completions
  path: >-
    examples/Unit_test_writing_using_a_multi-step_prompt_with_older_completions_API.ipynb
  date: 2023-05-19
  authors:
    - ted-at-openai
  tags:
    - completions

- title: User and product embeddings
  path: examples/User_and_product_embeddings.ipynb
  date: 2022-03-10
  authors:
    - BorisPower
  tags:
    - embeddings

- title: Visualizing the embeddings in 2D
  path: examples/Visualizing_embeddings_in_2D.ipynb
  date: 2022-03-10
  authors:
    - BorisPower
    - ted-at-openai
  tags:
    - embeddings

- title: Visualizing embeddings in 3D
  path: examples/Visualizing_embeddings_in_3D.ipynb
  date: 2022-03-10
  authors:
    - BorisPower
    - ted-at-openai
  tags:
    - embeddings

- title: Visualizing embeddings in Weights and Biases
  path: examples/third_party/Visualizing_embeddings_in_wandb.ipynb
  date: 2023-02-01
  authors:
    - scottire
  tags:
    - embeddings

- title: Visualizing embeddings in Atlas
  path: examples/third_party/Visualizing_embeddings_with_Atlas.ipynb
  date: 2023-03-28
  authors:
    - AndriyMulyar
    - TDulka
  tags:
    - embeddings

- title: "Addressing transcription misspellings: prompt vs post-processing"
  path: examples/Whisper_correct_misspelling.ipynb
  date: 2023-08-11
  authors:
    - prestontuggle
  tags:
    - whisper
    - completions

- title: "Enhancing Whisper transcriptions: pre- & post-processing techniques"
  path: examples/Whisper_processing_guide.ipynb
  date: 2023-08-11
  authors:
    - prestontuggle
  tags:
    - whisper

- title: Whisper prompting guide
  path: examples/Whisper_prompting_guide.ipynb
  date: 2023-06-27
  authors:
    - prestontuggle
  tags:
    - whisper
    - completions

- title: Zero-shot classification with embeddings
  path: examples/Zero-shot_classification_with_embeddings.ipynb
  date: 2022-03-10
  authors:
    - BorisPower
    - ted-at-openai
    - logankilpatrick
  tags:
    - embeddings

- title: Azure Chat Completions example (preview)
  path: examples/azure/chat.ipynb
  date: 2023-03-28
  authors:
    - cmurtz-msft
    - glecaros
    - kristapratico
  tags:
    - completions

- title: Azure Chat Completion models with your own data (preview)
  path: examples/azure/chat_with_your_own_data.ipynb
  date: 2023-09-11
  authors:
    - kristapratico
  tags:
    - completions

- title: Azure embeddings example
  path: examples/azure/embeddings.ipynb
  date: 2022-07-12
  authors:
    - ted-at-openai
    - cmurtz-msft
    - glecaros
    - kristapratico
  tags:
    - embeddings

- title: Azure functions example
  path: examples/azure/functions.ipynb
  date: 2023-07-21
  authors:
    - kristapratico
  tags:
    - completions
    - functions

- title: Translate a book writen in LaTeX from Slovenian into English
  path: examples/book_translation/translate_latex_book.ipynb
  date: 2022-03-10
  authors:
    - BorisPower
  tags:
    - completions
    - tiktoken

- title: How to create dynamic masks with DALL·E and Segment Anything
  path: >-
    examples/dalle/How_to_create_dynamic_masks_with_DALL-E_and_Segment_Anything.ipynb
  date: 2023-05-19
  authors:
    - colin-openai
  tags:
    - dall-e

- title: How to use the DALL·E API
  path: examples/dalle/Image_generations_edits_and_variations_with_DALL-E.ipynb
  date: 2022-11-04
  authors:
    - ted-at-openai
  tags:
    - dall-e

- title: How to evaluate a summarization task
  path: examples/evaluation/How_to_eval_abstractive_summarization.ipynb
  date: 2023-08-16
  authors:
    - shyamal-anadkat
    - simonpfish
  tags:
    - embeddings
    - completions

- title: Getting Started with OpenAI Evals
  path: examples/evaluation/Getting_Started_with_OpenAI_Evals.ipynb
  date: 2024-03-21
  authors:
    - royziv11
    - shyamal-anadkat
  tags:
    - completions

- title: Developing Hallucination Guardrails
  path: examples/Developing_hallucination_guardrails.ipynb
  date: 2024-05-29
  authors:
    - royziv11
  tags:
    - guardrails

- title: Fine-Tuned Q&A - collect data
  path: examples/fine-tuned_qa/olympics-1-collect-data.ipynb
  date: 2022-03-10
  authors:
    - ted-at-openai
    - BorisPower
  tags:
    - embeddings
    - completions
    - fine-tuning

- title: Fine-Tuned Q&A - create Q&A
  path: examples/fine-tuned_qa/olympics-2-create-qa.ipynb
  date: 2022-03-10
  authors:
    - ted-at-openai
    - BorisPower
  tags:
    - embeddings
    - completions
    - fine-tuning

- title: Fine-Tuned Q&A - train
  path: examples/fine-tuned_qa/olympics-3-train-qa.ipynb
  date: 2022-03-10
  authors:
    - ted-at-openai
    - BorisPower
  tags:
    - completions
    - embeddings
    - fine-tuning

- title: Visualizing the embeddings in Kangas
  path: examples/third_party/Visualizing_embeddings_in_Kangas.ipynb
  date: 2023-07-11
  authors:
    - dsblank
  tags:
    - embeddings

- title: Financial document analysis with LlamaIndex
  path: >-
    examples/third_party/financial_document_analysis_with_llamaindex.ipynb
  date: 2023-06-22
  authors:
    - Disiok
  tags:
    - embeddings
    - completions

- title: Vector databases
  path: examples/vector_databases/README.md
  date: 2023-06-28
  authors:
    - colin-openai
    - moizsajid
  tags:
    - embeddings

- title: Using PolarDB-PG as a vector database for OpenAI embeddings
  path: >-
    examples/vector_databases/PolarDB/Getting_started_with_PolarDB_and_OpenAI.ipynb
  date: 2023-07-11
  authors:
    - liuchengshan-lcs
  tags:
    - embeddings

- title: Semantic search with SingleStoreDB
  path: >-
    examples/vector_databases/SingleStoreDB/OpenAI_wikipedia_semantic_search.ipynb
  date: 2023-05-22
  authors:
    - arno756
  tags:
    - completions
    - embeddings

- title: SingleStoreDB
  path: examples/vector_databases/SingleStoreDB/README.md
  date: 2023-05-22
  authors:
    - arno756
  tags:
    - embeddings
    - completions

- title: Using AnalyticDB as a vector database for OpenAI embeddings
  path: >-
    examples/vector_databases/analyticdb/Getting_started_with_AnalyticDB_and_OpenAI.ipynb
  date: 2023-04-06
  authors:
    - wangxuqi
  tags:
    - embeddings

- title: Question answering with Langchain, AnalyticDB and OpenAI
  path: >-
    examples/vector_databases/analyticdb/QA_with_Langchain_AnalyticDB_and_OpenAI.ipynb
  date: 2023-05-05
  authors:
    - wangxuqi
  tags:
    - embeddings
    - tiktoken

- title: Azure AI Search as a vector database for OpenAI embeddings
  path: >-
    examples/vector_databases/azuresearch/Getting_started_with_azure_ai_search_and_openai.ipynb
  date: 2023-09-11
  authors:
    - farzad528
  tags:
    - embeddings

- title: Philosophy with vector embeddings, OpenAI and Cassandra / Astra DB
  path: examples/vector_databases/cassandra_astradb/Philosophical_Quotes_CQL.ipynb
  date: 2023-08-29
  authors:
    - hemidactylus
  tags:
    - embeddings
    - completions

- title: Philosophy with vector embeddings, OpenAI and Cassandra / Astra DB
  path: >-
    examples/vector_databases/cassandra_astradb/Philosophical_Quotes_cassIO.ipynb
  date: 2023-08-29
  authors:
    - hemidactylus
  tags:
    - embeddings
    - completions

- title: Cassandra / Astra DB
  path: examples/vector_databases/cassandra_astradb/README.md
  date: 2023-08-29
  authors:
    - hemidactylus
  tags:
    - embeddings

- title: Using Chroma for embeddings search
  path: examples/vector_databases/chroma/Using_Chroma_for_embeddings_search.ipynb
  date: 2023-06-28
  authors:
    - colin-openai
    - atroyn
  tags:
    - embeddings

- title: Robust question answering with Chroma and OpenAI
  path: examples/vector_databases/chroma/hyde-with-chroma-and-openai.ipynb
  date: 2023-04-06
  authors:
    - atroyn
  tags:
    - embeddings
    - completions

- title: Elasticsearch
  path: examples/vector_databases/elasticsearch/README.md
  date: 2023-08-29
  authors:
    - leemthompo
  tags:
    - embeddings
    - completions

- title: Retrieval augmented generation using Elasticsearch and OpenAI
  path: >-
    examples/vector_databases/elasticsearch/elasticsearch-retrieval-augmented-generation.ipynb
  date: 2023-08-29
  authors:
    - leemthompo
  tags:
    - embeddings
    - completions

- title: Semantic search using Elasticsearch and OpenAI
  path: examples/vector_databases/elasticsearch/elasticsearch-semantic-search.ipynb
  date: 2023-08-29
  authors:
    - leemthompo
  tags:
    - embeddings
    - completions

- title: Using Hologres as a vector database for OpenAI embeddings
  path: >-
    examples/vector_databases/hologres/Getting_started_with_Hologres_and_OpenAI.ipynb
  date: 2023-05-19
  authors:
    - zcgeng
  tags:
    - embeddings

- title: Kusto as a vector database for embeddings
  path: >-
    examples/vector_databases/kusto/Getting_started_with_kusto_and_openai_embeddings.ipynb
  date: 2023-05-10
  authors:
    - Anshul Sharma
  tags:
    - embeddings

- title: Kusto as a vector database
  path: examples/vector_databases/kusto/README.md
  date: 2023-05-10
  authors:
    - Anshul Sharma
  tags:
    - embeddings

- title: Filtered search with Milvus and OpenAI
  path: >-
    examples/vector_databases/milvus/Filtered_search_with_Milvus_and_OpenAI.ipynb
  date: 2023-03-28
  authors:
    - filip-halt
  tags:
    - embeddings

- title: Getting started with Milvus and OpenAI
  path: >-
    examples/vector_databases/milvus/Getting_started_with_Milvus_and_OpenAI.ipynb
  date: 2023-03-28
  authors:
    - filip-halt
  tags:
    - embeddings

- title: Using MyScale as a vector database for OpenAI embeddings
  path: >-
    examples/vector_databases/myscale/Getting_started_with_MyScale_and_OpenAI.ipynb
  date: 2023-05-01
  authors:
    - melovy
  tags:
    - embeddings

- title: Using MyScale for embeddings search
  path: examples/vector_databases/myscale/Using_MyScale_for_embeddings_search.ipynb
  date: 2023-06-28
  authors:
    - colin-openai
  tags:
    - embeddings

- title: Retrieval augmentation for GPT-4 using Pinecone
  path: examples/vector_databases/pinecone/GPT4_Retrieval_Augmentation.ipynb
  date: 2023-03-24
  authors:
    - jamescalam
  tags:
    - embeddings
    - completions
    - tiktoken

- title: Retrieval augmented generative question answering with Pinecone
  path: examples/vector_databases/pinecone/Gen_QA.ipynb
  date: 2023-02-07
  authors:
    - jamescalam
  tags:
    - embeddings
    - completions

- title: Pinecone vector database
  path: examples/vector_databases/pinecone/README.md
  date: 2023-03-24
  authors:
    - jamescalam
  tags:
    - embeddings
    - completions

- title: Semantic search with Pinecone and OpenAI
  path: examples/vector_databases/pinecone/Semantic_Search.ipynb
  date: 2023-03-24
  authors:
    - jamescalam
  tags:
    - embeddings

- title: Using Pinecone for embeddings search
  path: >-
    examples/vector_databases/pinecone/Using_Pinecone_for_embeddings_search.ipynb
  date: 2023-06-28
  authors:
    - colin-openai
  tags:
    - embeddings

- title: Using Qdrant as a vector database for OpenAI embeddings
  path: >-
    examples/vector_databases/qdrant/Getting_started_with_Qdrant_and_OpenAI.ipynb
  date: 2023-02-16
  authors:
    - kacperlukawski
  tags:
    - embeddings

- title: Question answering with Langchain, Qdrant and OpenAI
  path: examples/vector_databases/qdrant/QA_with_Langchain_Qdrant_and_OpenAI.ipynb
  date: 2023-02-16
  authors:
    - kacperlukawski
  tags:
    - embeddings

- title: Using Qdrant for embeddings search
  path: examples/vector_databases/qdrant/Using_Qdrant_for_embeddings_search.ipynb
  date: 2023-06-28
  authors:
    - colin-openai
    - kacperlukawski
  tags:
    - embeddings

- title: Redis
  path: examples/vector_databases/redis/README.md
  date: 2023-02-13
  authors:
    - Spartee
  tags:
    - embeddings
    - completions

- title: Using Redis for embeddings search
  path: examples/vector_databases/redis/Using_Redis_for_embeddings_search.ipynb
  date: 2023-06-28
  authors:
    - colin-openai
  tags:
    - embeddings

- title: Using Redis as a vector database with OpenAI
  path: examples/vector_databases/redis/getting-started-with-redis-and-openai.ipynb
  date: 2023-02-13
  authors:
    - Spartee
  tags:
    - embeddings

- title: Running hybrid VSS queries with Redis and OpenAI
  path: examples/vector_databases/redis/redis-hybrid-query-examples.ipynb
  date: 2023-05-11
  authors:
    - Michael Yuan
  tags:
    - embeddings

- title: Redis vectors as JSON with OpenAI
  path: examples/vector_databases/redis/redisjson/redisjson.ipynb
  date: 2023-05-10
  authors:
    - Michael Yuan
  tags:
    - embeddings

- title: Redis as a context store with Chat Completions
  path: examples/vector_databases/redis/redisqna/redisqna.ipynb
  date: 2023-05-11
  authors:
    - Michael Yuan
  tags:
    - completions
    - embeddings

- title: Using Tair as a vector database for OpenAI embeddings
  path: examples/vector_databases/tair/Getting_started_with_Tair_and_OpenAI.ipynb
  date: 2023-09-11
  authors:
    - dongqqcom
  tags:
    - embeddings

- title: Question answering with Langchain, Tair and OpenAI
  path: examples/vector_databases/tair/QA_with_Langchain_Tair_and_OpenAI.ipynb
  date: 2023-09-11
  authors:
    - dongqqcom
  tags:
    - embeddings
    - tiktoken
    - completions

- title: Typesense
  path: examples/vector_databases/typesense/README.md
  date: 2023-04-13
  authors:
    - jasonbosco
  tags:
    - embeddings

- title: Using Typesense for embeddings search
  path: >-
    examples/vector_databases/typesense/Using_Typesense_for_embeddings_search.ipynb
  date: 2023-06-28
  authors:
    - colin-openai
  tags:
    - embeddings

- title: Weaviate <> OpenAI
  path: examples/vector_databases/weaviate/README.md
  date: 2023-02-13
  authors:
    - colin-openai
  tags:
    - embeddings

- title: Using Weaviate for embeddings search
  path: >-
    examples/vector_databases/weaviate/Using_Weaviate_for_embeddings_search.ipynb
  date: 2023-06-28
  authors:
    - colin-openai
  tags:
    - embeddings

- title: Using Weaviate with generative OpenAI module for generative search
  path: >-
    examples/vector_databases/weaviate/generative-search-with-weaviate-and-openai.ipynb
  date: 2023-05-22
  authors:
    - sebawita
  tags:
    - embeddings
    - completions

- title: Using Weaviate with OpenAI vectorize module for embeddings search
  path: >-
    examples/vector_databases/weaviate/getting-started-with-weaviate-and-openai.ipynb
  date: 2023-02-13
  authors:
    - colin-openai
  tags:
    - embeddings

- title: Using Weaviate with OpenAI vectorize module for hybrid search
  path: >-
    examples/vector_databases/weaviate/hybrid-search-with-weaviate-and-openai.ipynb
  date: 2023-02-13
  authors:
    - colin-openai
  tags:
    - embeddings

- title: Question Answering in Weaviate with OpenAI Q&A module
  path: >-
    examples/vector_databases/weaviate/question-answering-with-weaviate-and-openai.ipynb
  date: 2023-02-13
  authors:
    - colin-openai
  tags:
    - embeddings
    - completions

- title: Filtered Search with Zilliz and OpenAI
  path: >-
    examples/vector_databases/zilliz/Filtered_search_with_Zilliz_and_OpenAI.ipynb
  date: 2023-03-28
  authors:
    - filip-halt
  tags:
    - embeddings

- title: Getting Started with Zilliz and OpenAI
  path: >-
    examples/vector_databases/zilliz/Getting_started_with_Zilliz_and_OpenAI.ipynb
  date: 2023-03-28
  authors:
    - filip-halt
  tags:
    - embeddings

- title: Techniques to improve reliability
  path: articles/techniques_to_improve_reliability.md
  redirects:
    - techniques_to_improve_reliability
  date: 2022-09-12
  authors:
    - ted-at-openai
  tags:
    - completions

- title: How to work with large language models
  path: articles/how_to_work_with_large_language_models.md
  redirects:
    - how_to_work_with_large_language_models
  date: 2023-01-20
  authors:
    - ted-at-openai
  tags:
    - completions

- title: Use cases for embeddings
  path: articles/text_comparison_examples.md
  redirects:
    - text_comparison_examples
  date: 2023-01-20
  authors:
    - ted-at-openai
  tags:
    - embeddings

- title: Related resources from around the web
  path: articles/related_resources.md
  redirects:
    - related_resources
  date: 2023-01-20
  authors:
    - ted-at-openai
    - simonpfish
  tags:
    - completions
    - embeddings

- title: Fine-Tuning for retrieval augmented generation (RAG) with Qdrant
  path: examples/fine-tuned_qa/ft_retrieval_augmented_generation_qdrant.ipynb
  date: 2023-09-04
  authors:
    - NirantK
  tags:
    - completions
    - embeddings
    - fine-tuning

- title: How to automate AWS tasks with function calling
  path: examples/third_party/How_to_automate_S3_storage_with_functions.ipynb
  date: 2023-09-27
  authors:
    - Barqawiz
  tags:
    - completions
    - embeddings
    - functions

- title: Neon as a vector database
  path: examples/vector_databases/neon/README.md
  date: 2023-09-28
  authors:
    - Barqawiz
  tags:
    - embeddings

- title: Vector similarity search using Neon Postgres
  path: examples/vector_databases/neon/neon-postgres-vector-search-pgvector.ipynb
  date: 2023-09-28
  authors:
    - danieltprice
  tags:
    - embeddings

- title: Question answering with LangChain, Deep Lake, & OpenAI
  path: examples/vector_databases/deeplake/deeplake_langchain_qa.ipynb
  date: 2023-09-30
  authors:
    - FayazRahman
  tags:
    - embeddings

- title: Fine-tuning OpenAI models with Weights & Biases
  path: examples/third_party/GPT_finetuning_with_wandb.ipynb
  date: 2023-10-04
  authors:
    - ash0ts
  tags:
    - tiktoken
    - completions
    - fine-tuning

- title: OpenAI API Monitoring with Weights & Biases Weave
  path: examples/third_party/Openai_monitoring_with_wandb_weave.ipynb
  date: 2023-10-04
  authors:
    - ash0ts
  tags:
    - tiktoken
    - completions

- title: How to build an agent with the OpenAI Node.js SDK
  path: examples/How_to_build_an_agent_with_the_node_sdk.mdx
  date: 2023-10-05
  authors:
    - perborgen
  tags:
    - completions
    - functions

- title: Named Entity Recognition to Enrich Text
  path: examples/Named_Entity_Recognition_to_enrich_text.ipynb
  date: 2023-10-20
  authors:
    - dcarpintero
  tags:
    - completions
    - functions

- title: What makes documentation good
  path: articles/what_makes_documentation_good.md
  redirects:
    - what_makes_documentation_good
  date: 2023-09-01
  authors:
    - ted-at-openai
  tags: []

- title: Function calling with an OpenAPI specification
  path: examples/Function_calling_with_an_OpenAPI_spec.ipynb
  date: 2023-10-15
  authors:
    - shyamal-anadkat
    - simonpfish
  tags:
    - completions
    - functions

- title: Fine tuning for function calling
  path: examples/Fine_tuning_for_function_calling.ipynb
  date: 2023-11-07
  authors:
    - jhills20
    - ibigio
    - shyamal-anadkat
    - teomusatoiu
  tags:
    - completions
    - functions
    - fine-tuning

- title: Processing and narrating a video with GPT's visual capabilities and the TTS API
  path: examples/GPT_with_vision_for_video_understanding.ipynb
  date: 2023-11-06
  authors:
    - cathykc
  tags:
    - completions
    - vision
    - speech

- title: What's new with DALL·E 3?
  path: articles/what_is_new_with_dalle_3.mdx
  date: 2023-11-06
  authors:
    - 0hq
  tags:
    - dall-e

- title: How to make your completions outputs consistent with the new seed parameter
  path: examples/Reproducible_outputs_with_the_seed_parameter.ipynb
  date: 2023-11-06
  authors:
    - shyamal-anadkat
  tags:
    - completions

- title: Assistants API Overview (Python SDK)
  path: examples/Assistants_API_overview_python.ipynb
  date: 2023-11-10
  authors:
    - ibigio
  tags:
    - assistants
    - functions

- title: MongoDB Atlas Vector Search
  path: examples/vector_databases/mongodb_atlas/README.md
  date: 2023-11-21
  authors:
    - prakul
  tags:
    - embeddings
    - completions

- title: Semantic search using MongoDB Atlas Vector Search and OpenAI
  path: examples/vector_databases/mongodb_atlas/semantic_search_using_mongodb_atlas_vector_search.ipynb
  date: 2023-11-21
  authors:
    - prakul
  tags:
    - embeddings
    - completions

- title: Evaluate RAG with LlamaIndex
  path: examples/evaluation/Evaluate_RAG_with_LlamaIndex.ipynb
  date: 2023-11-06
  authors:
    - Ravi Theja
  tags:
    - embeddings
    - completions

- title: RAG with a Graph database
  path: examples/RAG_with_graph_db.ipynb
  date: 2023-12-08
  authors:
    - katiagg
  tags:
    - embeddings
    - completions

- title: Supabase Vector Database
  path: examples/vector_databases/supabase/README.md
  date: 2023-12-04
  authors:
    - ggrn
  tags:
    - embeddings

- title: Semantic search using Supabase Vector
  path: examples/vector_databases/supabase/semantic-search.mdx
  date: 2023-12-04
  authors:
    - ggrn
  tags:
    - embeddings

- title: How to implement LLM guardrails
  path: examples/How_to_use_guardrails.ipynb
  date: 2023-12-19
  authors:
    - colin-openai
  tags:
    - guardrails

- title: How to combine GPT4o mini with RAG to create a clothing matchmaker app
  path: examples/How_to_combine_GPT4o_with_RAG_Outfit_Assistant.ipynb
  date: 2024-07-18
  authors:
    - teomusatoiu
  tags:
    - vision
    - embeddings

- title: How to parse PDF docs for RAG
  path: examples/Parse_PDF_docs_for_RAG.ipynb
  date: 2024-02-28
  authors:
    - katiagg
  tags:
    - vision
    - embeddings

- title: Using GPT4o mini to tag and caption images
  path: examples/Tag_caption_images_with_GPT4V.ipynb
  date: 2024-07-18
  authors:
    - katiagg
  tags:
    - vision
    - embeddings

- title: How to use the moderation API
  path: examples/How_to_use_moderation.ipynb
  date: 2024-03-05
  authors:
    - teomusatoiu
  tags:
    - moderation

- title: Summarizing Long Documents
  path: examples/Summarizing_long_documents.ipynb
  date: 2024-04-19
  authors:
    - joe-at-openai
  tags:
    - chat

- title: Using GPT4 Vision with Function Calling
  path: examples/multimodal/Using_GPT4_Vision_With_Function_Calling.ipynb
  date: 2024-04-09
  authors:
    - shyamal-anadkat
  tags:
    - chat
    - vision

- title: Synthetic data generation (Part 1)
  path: examples/SDG1.ipynb
  date: 2024-04-10
  authors:
    - dylanra-openai
  tags:
    - completions

- title: CLIP embeddings to improve multimodal RAG with GPT-4 Vision
  path: examples/custom_image_embedding_search.ipynb
  date: 2024-04-10
  authors:
    - dylanra-openai
  tags:
    - vision
    - embeddings

- title: Batch processing with the Batch API
  path: examples/batch_processing.ipynb
  date: 2024-04-24
  authors:
    - katiagg
  tags:
    - batch
    - completions

- title: Using tool required for customer service
  path: examples/Using_tool_required_for_customer_service.ipynb
  date: 2024-05-01
  authors:
    - colin-openai
  tags:
    - completions
    - functions

- title: Introduction to GPT-4o and GPT-4o mini
  path: examples/gpt4o/introduction_to_gpt4o.ipynb
  date: 2024-07-18
  authors:
    - justonf
  tags:
    - completions
    - vision
    - whisper

- title: Azure AI Search with Azure Functions and GPT Actions in ChatGPT
  path: examples/chatgpt/rag-quickstart/azure/Azure_AI_Search_with_Azure_Functions_and_GPT_Actions_in_ChatGPT.ipynb
  date: 2024-07-08
  authors:
    - maxreid-openai
  tags:
    - embeddings
    - chatgpt
    - tiktoken
    - completions
    - chatgpt-and-api

- title: GPT Actions library - getting started
  path: examples/chatgpt/gpt_actions_library/.gpt_action_getting_started.ipynb
  date: 2024-07-09
  authors:
    - aaronwilkowitz-openai
  tags:
    - gpt-actions-library
    - chatgpt

- title: GPT Actions library - BigQuery
  path: examples/chatgpt/gpt_actions_library/gpt_action_bigquery.ipynb
  date: 2024-07-09
  authors:
    - aaronwilkowitz-openai
  tags:
    - gpt-actions-library
    - chatgpt
    - chatgpt-data

- title: Data Extraction and Transformation in ELT Workflows using GPT-4o as an OCR Alternative
  path: examples/Data_extraction_transformation.ipynb
  date: 2024-07-09
  authors:
    - charuj
  tags:
    - completions
    - vision

- title: GPT Actions library - Outlook
  path: examples/chatgpt/gpt_actions_library/gpt_action_outlook.ipynb
  date: 2024-07-15
  authors:
    - rupert-openai
  tags:
    - gpt-actions-library
    - chatgpt
    - chatgpt-communication

- title: GPT Actions library - Sharepoint (Return Docs)
  path: examples/chatgpt/gpt_actions_library/gpt_action_sharepoint_doc.ipynb
  date: 2024-05-24
  authors:
    - maxreid-openai
  tags:
    - gpt-actions-library
    - chatgpt
    - chatgpt-productivity

- title: GPT Actions library - Sharepoint (Return Text)
  path: examples/chatgpt/gpt_actions_library/gpt_action_sharepoint_text.ipynb
  date: 2024-05-24
  authors:
    - maxreid-openai
  tags:
    - gpt-actions-library
    - chatgpt
    - chatgpt-productivity

- title: GPT Actions library (Middleware) - Azure Functions
  path: examples/chatgpt/gpt_actions_library/gpt_middleware_azure_function.ipynb
  date: 2024-05-24
  authors:
    - maxreid-openai
  tags:
    - gpt-actions-library
    - chatgpt
    - chatgpt-middleware

- title: GPT Actions library - Canvas Learning Management System
  path: examples/chatgpt/gpt_actions_library/gpt_action_canvas.md
  date: 2024-09-17
  authors:
    - keelan-openai
    - joecasson-openai
  tags:
    - gpt-actions-library
    - chatgpt

- title: GPT Actions library - Salesforce
  path: examples/chatgpt/gpt_actions_library/gpt_action_salesforce.ipynb
  date: 2024-07-18
  authors:
    - aa-openai
  tags:
    - gpt-actions-library
    - chatgpt

- title: GPT Actions library - Gmail
  path: examples/chatgpt/gpt_actions_library/gpt_action_gmail.ipynb
  date: 2024-07-24
  authors:
    - alwestmo-openai
  tags:
    - gpt-actions-library
    - chatgpt
    - chatgpt-communication

- title: GPT Actions library - Jira
  path: examples/chatgpt/gpt_actions_library/gpt_action_jira.ipynb
  date: 2024-07-24
  authors:
    - rupert-openai
  tags:
    - gpt-actions-library
    - chatgpt
    - chatgpt-productivity

- title: GPT Actions library - Notion
  path: examples/chatgpt/gpt_actions_library/gpt_action_notion.ipynb
  date: 2024-07-25
  authors:
    - dan-openai
  tags:
    - gpt-actions-library
    - chatgpt
    - chatgpt-productivity

- title: GPT Actions library - Confluence
  path: examples/chatgpt/gpt_actions_library/gpt_action_confluence.ipynb
  date: 2024-07-31
  authors:
    - eszuhany-openai
  tags:
    - gpt-actions-library
    - chatgpt
    - chatgpt-productivity

- title: GPT Actions library - SQL Database
  path: examples/chatgpt/gpt_actions_library/gpt_action_sql_database.ipynb
  date: 2024-07-31
  authors:
    - evanweiss-openai
  tags:
    - chatgpt
    - gpt-actions-library
    - chatgpt-data

- title: GPT Actions library - Box
  path: examples/chatgpt/gpt_actions_library/gpt_action_box.ipynb
  date: 2024-08-02
  authors:
    - keelan-openai
  tags:
    - gpt-actions-library
    - chatgpt
    - chatgpt-productivity

- title: GCP BigQuery Vector Search with GCP Functions and GPT Actions in ChatGPT
  path: examples/chatgpt/rag-quickstart/gcp/Getting_started_with_bigquery_vector_search_and_openai.ipynb
  date: 2024-08-02
  authors:
    - pap-openai
    - maxreid-openai
  tags:
    - embeddings
    - chatgpt
    - tiktoken
    - completions
    - chatgpt-and-api

- title: GPT Actions library - Zapier
  path: examples/chatgpt/gpt_actions_library/gpt_action_zapier.ipynb
  date: 2024-08-05
  authors:
    - dan-openai
  tags:
    - gpt-actions-library
    - chatgpt
    - chatgpt-middleware

- title: Structured Outputs for Multi-Agent Systems
  path: examples/Structured_outputs_multi_agent.ipynb
  date: 2024-08-06
  authors:
    - dylanra-openai
  tags:
    - completions
    - functions
    - assistants

- title: Introduction to Structured Outputs
  path: examples/Structured_Outputs_Intro.ipynb
  date: 2024-08-06
  authors:
    - katiagg
  tags:
    - completions
    - functions

- title: GPT Actions library (Middleware) - Google Cloud Function
  path: examples/chatgpt/gpt_actions_library/gpt_middleware_google_cloud_function.md
  date: 2024-08-11
  authors:
    - girishd
  tags:
    - chatgpt
    - gpt-actions-library
    - chatgpt-middleware

- title: GPT Actions library - AWS Redshift
  path: examples/chatgpt/gpt_actions_library/gpt_action_redshift.ipynb
  date: 2024-08-09
  authors:
    - pap-openai
  tags:
    - gpt-actions-library
    - chatgpt
    - chatgpt-data
    
- title: GPT Actions library - AWS Middleware
  path: examples/chatgpt/gpt_actions_library/gpt_middleware_aws_function.ipynb
  date: 2024-08-09
  authors:
    - pap-openai
  tags:
    - gpt-actions-library
    - chatgpt
    - chatgpt-middleware

- title: GPT Actions library - Google Drive
  path: examples/chatgpt/gpt_actions_library/gpt_action_google_drive.ipynb
  date: 2024-08-11
  authors:
    - lxing-oai
  tags:
    - gpt-actions-library
    - chatgpt
    - chatgpt-productivity

- title: GPT Actions library - Snowflake Direct
  path: examples/chatgpt/gpt_actions_library/gpt_action_snowflake_direct.ipynb
  date: 2024-08-13
  authors:
    - gladstone-openai
  tags:
    - gpt-actions-library
    - chatgpt
    - chatgpt-data

- title: GPT Actions library - Snowflake Middleware
  path: examples/chatgpt/gpt_actions_library/gpt_action_snowflake_middleware.ipynb
  date: 2024-08-14
  authors:
    - gladstone-openai
  tags:
    - gpt-actions-library
    - chatgpt
    - chatgpt-data

- title: GPT Actions library - Retool Workflow
  path: examples/chatgpt/gpt_actions_library/gpt_action_retool_workflow.md
  date: 2024-08-28
  authors:
    - lspacagna-oai
  tags:
    - gpt-actions-library
    - chatgpt
    - chatgpt-middleware

- title: Using reasoning for data validation
  path: examples/o1/Using_reasoning_for_data_validation.ipynb
  date: 2024-09-12
  authors:
    - royziv11
  tags:
    - completions
    - reasoning

- title: Using reasoning for routine generation
  path: examples/o1/Using_reasoning_for_routine_generation.ipynb
  date: 2024-09-12
  authors:
    - royziv11
  tags:
    - completions
    - reasoning

<<<<<<< HEAD
- title: Building a Bring Your Own Browser (BYOB) Tool for Web Browsing and Summarization
  path: examples/third_party/Web_search_with_google_api_bring_your_own_browser_tool.ipynb
  date: 2024-09-23
  authors:
    - msingh-openai
  tags:
    - web-browsing
=======
- title: Using chained calls for o1 structured outputs
  path: examples/o1/Using_chained_calls_for_o1_structured_outputs.ipynb
  date: 2024-09-26
  authors:
    - ericning-o
  tags:
    - completions
    - reasoning
>>>>>>> fc653578
<|MERGE_RESOLUTION|>--- conflicted
+++ resolved
@@ -1590,15 +1590,6 @@
     - completions
     - reasoning
 
-<<<<<<< HEAD
-- title: Building a Bring Your Own Browser (BYOB) Tool for Web Browsing and Summarization
-  path: examples/third_party/Web_search_with_google_api_bring_your_own_browser_tool.ipynb
-  date: 2024-09-23
-  authors:
-    - msingh-openai
-  tags:
-    - web-browsing
-=======
 - title: Using chained calls for o1 structured outputs
   path: examples/o1/Using_chained_calls_for_o1_structured_outputs.ipynb
   date: 2024-09-26
@@ -1607,4 +1598,11 @@
   tags:
     - completions
     - reasoning
->>>>>>> fc653578
+
+- title: Building a Bring Your Own Browser (BYOB) Tool for Web Browsing and Summarization
+  path: examples/third_party/Web_search_with_google_api_bring_your_own_browser_tool.ipynb
+  date: 2024-09-26
+  authors:
+    - msingh-openai
+  tags:
+    - web-browsing