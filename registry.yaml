# yaml-language-server: $schema=./.github/registry_schema.json

# This file is used to generate cookbook.openai.com. It specifies which paths we
# should build pages for, and indicates metadata such as tags, creation date and
# authors for each page.


- title: Using logprobs
  path: examples/Using_logprobs.ipynb
  date: 2023-12-20
  authors:
    - jhills20
    - shyamal-anadkat
  tags:
    - completions

- title: Creating slides with the Assistants API and DALL·E 3
  path: examples/Creating_slides_with_Assistants_API_and_DALL-E3.ipynb
  date: 2023-12-08
  authors:
    - jhills20
  tags:
    - assistants
    - dall-e

- title: Data preparation and analysis for chat model fine-tuning
  path: examples/Chat_finetuning_data_prep.ipynb
  date: 2023-08-22
  authors:
    - mwu1993
    - simonpfish
  tags:
    - completions
    - tiktoken

- title: Classification using embeddings
  path: examples/Classification_using_embeddings.ipynb
  date: 2022-07-11
  authors:
    - ted-at-openai
    - logankilpatrick
  tags:
    - embeddings

- title: Clustering
  path: examples/Clustering.ipynb
  date: 2022-03-10
  authors:
    - BorisPower
    - ted-at-openai
    - logankilpatrick
  tags:
    - embeddings

- title: Clustering for transaction classification
  path: examples/Clustering_for_transaction_classification.ipynb
  date: 2022-10-20
  authors:
    - colin-jarvis
    - ted-at-openai
  tags:
    - embeddings
    - completions

- title: Code search using embeddings
  path: examples/Code_search_using_embeddings.ipynb
  date: 2022-03-10
  authors:
    - BorisPower
    - logankilpatrick
    - eli64s
  tags:
    - embeddings

- title: Customizing embeddings
  path: examples/Customizing_embeddings.ipynb
  date: 2022-03-10
  authors:
    - ted-at-openai
    - BorisPower
  tags:
    - embeddings

- title: Embedding Wikipedia articles for search
  path: examples/Embedding_Wikipedia_articles_for_search.ipynb
  date: 2023-04-14
  authors:
    - ted-at-openai
  tags:
    - embeddings
    - completions

- title: Embedding texts that are longer than the model's maximum context length
  path: examples/Embedding_long_inputs.ipynb
  date: 2023-01-18
  authors:
    - filipeabperes
  tags:
    - embeddings
    - tiktoken

- title: Long document content extraction
  path: examples/Entity_extraction_for_long_documents.ipynb
  date: 2023-02-20
  authors:
    - colin-openai
  tags:
    - completions

- title: Fine tuning classification example
  path: examples/Fine-tuned_classification.ipynb
  date: 2022-03-10
  authors:
    - BorisPower
  tags:
    - completions

- title: >-
    Function calling for nearby places: Leveraging the Google Places API and
    customer profiles
  path: examples/Function_calling_finding_nearby_places.ipynb
  date: 2023-08-11
  authors:
    - prestontuggle
  tags:
    - completions
    - functions

- title: Using embeddings
  path: examples/Using_embeddings.ipynb
  date: 2022-03-10
  authors:
    - BorisPower
    - ted-at-openai
    - logankilpatrick
    - jbeutler-openai
  tags:
    - embeddings

- title: How to build a tool-using agent with LangChain
  path: examples/How_to_build_a_tool-using_agent_with_Langchain.ipynb
  date: 2023-05-02
  authors:
    - colin-openai
  tags:
    - completions
    - embeddings

- title: How to use functions with a knowledge base
  path: examples/How_to_call_functions_for_knowledge_retrieval.ipynb
  date: 2023-06-14
  authors:
    - colin-openai
  tags:
    - completions
    - functions

- title: How to call functions with chat models
  path: examples/How_to_call_functions_with_chat_models.ipynb
  date: 2023-06-13
  authors:
    - colin-openai
    - joe-at-openai
  tags:
    - completions
    - functions

- title: How to count tokens with Tiktoken
  path: examples/How_to_count_tokens_with_tiktoken.ipynb
  date: 2022-12-16
  authors:
    - ted-at-openai
  tags:
    - tiktoken
    - completions

- title: How to fine-tune chat models
  path: examples/How_to_finetune_chat_models.ipynb
  date: 2023-08-22
  authors:
    - simonpfish
  tags:
    - completions

- title: How to format inputs to ChatGPT models
  path: examples/How_to_format_inputs_to_ChatGPT_models.ipynb
  date: 2023-03-01
  authors:
    - ted-at-openai
  tags:
    - completions
    - tiktoken

- title: How to handle rate limits
  path: examples/How_to_handle_rate_limits.ipynb
  date: 2022-09-10
  authors:
    - ted-at-openai
  tags:
    - completions
    - embeddings

- title: How to stream completions
  path: examples/How_to_stream_completions.ipynb
  date: 2022-09-02
  authors:
    - ted-at-openai
  tags:
    - completions
    - tiktoken

- title: Multiclass Classification for Transactions
  path: examples/Multiclass_classification_for_transactions.ipynb
  date: 2022-10-20
  authors:
    - colin-jarvis
  tags:
    - embeddings
    - completions

- title: Get embeddings from dataset
  path: examples/Get_embeddings_from_dataset.ipynb
  date: 2022-03-10
  authors:
    - BorisPower
    - ted-at-openai
  tags:
    - embeddings

- title: Question answering using a search API and re-ranking
  path: examples/Question_answering_using_a_search_API.ipynb
  date: 2023-06-16
  authors:
    - simonpfish
    - ted-at-openai
  tags:
    - embeddings
    - completions

- title: Question answering using embeddings-based search
  path: examples/Question_answering_using_embeddings.ipynb
  date: 2022-06-10
  authors:
    - ted-at-openai
    - MikeHeaton
  tags:
    - embeddings
    - completions

- title: Recommendation using embeddings and nearest neighbor search
  path: examples/Recommendation_using_embeddings.ipynb
  date: 2022-03-10
  authors:
    - ted-at-openai
    - BorisPower
    - logankilpatrick
  tags:
    - embeddings

- title: Regression using the embeddings
  path: examples/Regression_using_embeddings.ipynb
  date: 2022-03-10
  authors:
    - BorisPower
    - ted-at-openai
    - logankilpatrick
  tags:
    - embeddings

- title: Search reranking with cross-encoders
  path: examples/Search_reranking_with_cross-encoders.ipynb
  date: 2023-06-28
  authors:
    - colin-openai
  tags:
    - embeddings
    - completions

- title: Semantic text search using embeddings
  path: examples/Semantic_text_search_using_embeddings.ipynb
  date: 2022-03-10
  authors:
    - BorisPower
    - ted-at-openai
    - logankilpatrick
  tags:
    - embeddings

- title: Unit test writing using a multi-step prompt
  path: examples/Unit_test_writing_using_a_multi-step_prompt.ipynb
  date: 2022-11-15
  authors:
    - ted-at-openai
  tags:
    - completions

- title: Unit test writing using a multi-step prompt with legacy Completions
  path: >-
    examples/Unit_test_writing_using_a_multi-step_prompt_with_older_completions_API.ipynb
  date: 2023-05-19
  authors:
    - ted-at-openai
  tags:
    - completions

- title: User and product embeddings
  path: examples/User_and_product_embeddings.ipynb
  date: 2022-03-10
  authors:
    - BorisPower
  tags:
    - embeddings

- title: Visualizing the embeddings in 2D
  path: examples/Visualizing_embeddings_in_2D.ipynb
  date: 2022-03-10
  authors:
    - BorisPower
    - ted-at-openai
  tags:
    - embeddings

- title: Visualizing embeddings in 3D
  path: examples/Visualizing_embeddings_in_3D.ipynb
  date: 2022-03-10
  authors:
    - BorisPower
    - ted-at-openai
  tags:
    - embeddings

- title: Visualizing embeddings in Weights and Biases
  path: examples/third_party/Visualizing_embeddings_in_wandb.ipynb
  date: 2023-02-01
  authors:
    - scottire
  tags:
    - embeddings

- title: Visualizing embeddings in Atlas
  path: examples/third_party/Visualizing_embeddings_with_Atlas.ipynb
  date: 2023-03-28
  authors:
    - AndriyMulyar
    - TDulka
  tags:
    - embeddings

- title: "Addressing transcription misspellings: prompt vs post-processing"
  path: examples/Whisper_correct_misspelling.ipynb
  date: 2023-08-11
  authors:
    - prestontuggle
  tags:
    - whisper
    - completions

- title: "Enhancing Whisper transcriptions: pre- & post-processing techniques"
  path: examples/Whisper_processing_guide.ipynb
  date: 2023-08-11
  authors:
    - prestontuggle
  tags:
    - whisper

- title: Whisper prompting guide
  path: examples/Whisper_prompting_guide.ipynb
  date: 2023-06-27
  authors:
    - prestontuggle
  tags:
    - whisper
    - completions

- title: Zero-shot classification with embeddings
  path: examples/Zero-shot_classification_with_embeddings.ipynb
  date: 2022-03-10
  authors:
    - BorisPower
    - ted-at-openai
    - logankilpatrick
  tags:
    - embeddings

- title: Azure DALL·E image generation example
  path: examples/azure/DALL-E.ipynb
  date: 2023-06-12
  authors:
    - glecaros
  tags:
    - dall-e

- title: Azure Chat Completions example (preview)
  path: examples/azure/chat.ipynb
  date: 2023-03-28
  authors:
    - cmurtz-msft
    - glecaros
    - kristapratico
  tags:
    - completions

- title: Azure Chat Completion models with your own data (preview)
  path: examples/azure/chat_with_your_own_data.ipynb
  date: 2023-09-11
  authors:
    - kristapratico
  tags:
    - completions

- title: Azure completions example
  path: examples/azure/completions.ipynb
  date: 2022-12-16
  authors:
    - cmurtz-msft
    - glecaros
    - kristapratico
  tags:
    - embeddings
    - completions

- title: Azure embeddings example
  path: examples/azure/embeddings.ipynb
  date: 2022-07-12
  authors:
    - ted-at-openai
    - cmurtz-msft
    - glecaros
    - kristapratico
  tags:
    - embeddings

- title: Azure functions example
  path: examples/azure/functions.ipynb
  date: 2023-07-21
  authors:
    - kristapratico
  tags:
    - completions
    - functions

- title: Translate a book writen in LaTeX from Slovenian into English
  path: examples/book_translation/translate_latex_book.ipynb
  date: 2022-03-10
  authors:
    - BorisPower
  tags:
    - completions
    - tiktoken

- title: How to create dynamic masks with DALL·E and Segment Anything
  path: >-
    examples/dalle/How_to_create_dynamic_masks_with_DALL-E_and_Segment_Anything.ipynb
  date: 2023-05-19
  authors:
    - colin-openai
  tags:
    - dall-e

- title: How to use the DALL·E API
  path: examples/dalle/Image_generations_edits_and_variations_with_DALL-E.ipynb
  date: 2022-11-04
  authors:
    - ted-at-openai
  tags:
    - dall-e

- title: How to evaluate a summarization task
  path: examples/evaluation/How_to_eval_abstractive_summarization.ipynb
  date: 2023-08-16
  authors:
    - shyamal-anadkat
    - simonpfish
  tags:
    - embeddings
    - completions

- title: Getting Started with OpenAI Evals
  path: examples/evaluation/Getting_Started_with_OpenAI_Evals.ipynb
  date: 2024-03-21
  authors:
    - royziv11
    - shyamal-anadkat
  tags:
    - completions

- title: Fine-Tuned Q&A - collect data
  path: examples/fine-tuned_qa/olympics-1-collect-data.ipynb
  date: 2022-03-10
  authors:
    - ted-at-openai
    - BorisPower
  tags:
    - embeddings
    - completions

- title: Fine-Tuned Q&A - create Q&A
  path: examples/fine-tuned_qa/olympics-2-create-qa.ipynb
  date: 2022-03-10
  authors:
    - ted-at-openai
    - BorisPower
  tags:
    - embeddings
    - completions

- title: Fine-Tuned Q&A - train
  path: examples/fine-tuned_qa/olympics-3-train-qa.ipynb
  date: 2022-03-10
  authors:
    - ted-at-openai
    - BorisPower
  tags:
    - completions
    - embeddings

- title: Visualizing the embeddings in Kangas
  path: examples/third_party/Visualizing_embeddings_in_Kangas.ipynb
  date: 2023-07-11
  authors:
    - dsblank
  tags:
    - embeddings

- title: Financial document analysis with LlamaIndex
  path: >-
    examples/third_party/financial_document_analysis_with_llamaindex.ipynb
  date: 2023-06-22
  authors:
    - Disiok
  tags:
    - embeddings
    - completions

- title: Vector databases
  path: examples/vector_databases/README.md
  date: 2023-06-28
  authors:
    - colin-openai
    - moizsajid
  tags:
    - embeddings

- title: Using PolarDB-PG as a vector database for OpenAI embeddings
  path: >-
    examples/vector_databases/PolarDB/Getting_started_with_PolarDB_and_OpenAI.ipynb
  date: 2023-07-11
  authors:
    - liuchengshan-lcs
  tags:
    - embeddings

- title: Semantic search with SingleStoreDB
  path: >-
    examples/vector_databases/SingleStoreDB/OpenAI_wikipedia_semantic_search.ipynb
  date: 2023-05-22
  authors:
    - arno756
  tags:
    - completions
    - embeddings

- title: SingleStoreDB
  path: examples/vector_databases/SingleStoreDB/README.md
  date: 2023-05-22
  authors:
    - arno756
  tags:
    - embeddings
    - completions

- title: Using AnalyticDB as a vector database for OpenAI embeddings
  path: >-
    examples/vector_databases/analyticdb/Getting_started_with_AnalyticDB_and_OpenAI.ipynb
  date: 2023-04-06
  authors:
    - wangxuqi
  tags:
    - embeddings

- title: Question answering with Langchain, AnalyticDB and OpenAI
  path: >-
    examples/vector_databases/analyticdb/QA_with_Langchain_AnalyticDB_and_OpenAI.ipynb
  date: 2023-05-05
  authors:
    - wangxuqi
  tags:
    - embeddings
    - tiktoken

- title: Azure AI Search as a vector database for OpenAI embeddings
  path: >-
    examples/vector_databases/azuresearch/Getting_started_with_azure_ai_search_and_openai.ipynb
  date: 2023-09-11
  authors:
    - farzad528
  tags:
    - embeddings

- title: Philosophy with vector embeddings, OpenAI and Cassandra / Astra DB
  path: examples/vector_databases/cassandra_astradb/Philosophical_Quotes_CQL.ipynb
  date: 2023-08-29
  authors:
    - hemidactylus
  tags:
    - embeddings
    - completions

- title: Philosophy with vector embeddings, OpenAI and Cassandra / Astra DB
  path: >-
    examples/vector_databases/cassandra_astradb/Philosophical_Quotes_cassIO.ipynb
  date: 2023-08-29
  authors:
    - hemidactylus
  tags:
    - embeddings
    - completions

- title: Cassandra / Astra DB
  path: examples/vector_databases/cassandra_astradb/README.md
  date: 2023-08-29
  authors:
    - hemidactylus
  tags:
    - embeddings

- title: Using Chroma for embeddings search
  path: examples/vector_databases/chroma/Using_Chroma_for_embeddings_search.ipynb
  date: 2023-06-28
  authors:
    - colin-openai
    - atroyn
  tags:
    - embeddings

- title: Robust question answering with Chroma and OpenAI
  path: examples/vector_databases/chroma/hyde-with-chroma-and-openai.ipynb
  date: 2023-04-06
  authors:
    - atroyn
  tags:
    - embeddings
    - completions

- title: Elasticsearch
  path: examples/vector_databases/elasticsearch/README.md
  date: 2023-08-29
  authors:
    - leemthompo
  tags:
    - embeddings
    - completions

- title: Retrieval augmented generation using Elasticsearch and OpenAI
  path: >-
    examples/vector_databases/elasticsearch/elasticsearch-retrieval-augmented-generation.ipynb
  date: 2023-08-29
  authors:
    - leemthompo
  tags:
    - embeddings
    - completions

- title: Semantic search using Elasticsearch and OpenAI
  path: examples/vector_databases/elasticsearch/elasticsearch-semantic-search.ipynb
  date: 2023-08-29
  authors:
    - leemthompo
  tags:
    - embeddings
    - completions

- title: Using Hologres as a vector database for OpenAI embeddings
  path: >-
    examples/vector_databases/hologres/Getting_started_with_Hologres_and_OpenAI.ipynb
  date: 2023-05-19
  authors:
    - zcgeng
  tags:
    - embeddings

- title: Kusto as a vector database for embeddings
  path: >-
    examples/vector_databases/kusto/Getting_started_with_kusto_and_openai_embeddings.ipynb
  date: 2023-05-10
  authors:
    - Anshul Sharma
  tags:
    - embeddings

- title: Kusto as a vector database
  path: examples/vector_databases/kusto/README.md
  date: 2023-05-10
  authors:
    - Anshul Sharma
  tags:
    - embeddings

- title: Filtered search with Milvus and OpenAI
  path: >-
    examples/vector_databases/milvus/Filtered_search_with_Milvus_and_OpenAI.ipynb
  date: 2023-03-28
  authors:
    - filip-halt
  tags:
    - embeddings

- title: Getting started with Milvus and OpenAI
  path: >-
    examples/vector_databases/milvus/Getting_started_with_Milvus_and_OpenAI.ipynb
  date: 2023-03-28
  authors:
    - filip-halt
  tags:
    - embeddings

- title: Using MyScale as a vector database for OpenAI embeddings
  path: >-
    examples/vector_databases/myscale/Getting_started_with_MyScale_and_OpenAI.ipynb
  date: 2023-05-01
  authors:
    - melovy
  tags:
    - embeddings

- title: Using MyScale for embeddings search
  path: examples/vector_databases/myscale/Using_MyScale_for_embeddings_search.ipynb
  date: 2023-06-28
  authors:
    - colin-openai
  tags:
    - embeddings

- title: Retrieval augmentation for GPT-4 using Pinecone
  path: examples/vector_databases/pinecone/GPT4_Retrieval_Augmentation.ipynb
  date: 2023-03-24
  authors:
    - jamescalam
  tags:
    - embeddings
    - completions
    - tiktoken

- title: Retrieval augmented generative question answering with Pinecone
  path: examples/vector_databases/pinecone/Gen_QA.ipynb
  date: 2023-02-07
  authors:
    - jamescalam
  tags:
    - embeddings
    - completions

- title: Pinecone vector database
  path: examples/vector_databases/pinecone/README.md
  date: 2023-03-24
  authors:
    - jamescalam
  tags:
    - embeddings
    - completions

- title: Semantic search with Pinecone and OpenAI
  path: examples/vector_databases/pinecone/Semantic_Search.ipynb
  date: 2023-03-24
  authors:
    - jamescalam
  tags:
    - embeddings

- title: Using Pinecone for embeddings search
  path: >-
    examples/vector_databases/pinecone/Using_Pinecone_for_embeddings_search.ipynb
  date: 2023-06-28
  authors:
    - colin-openai
  tags:
    - embeddings

- title: Using Qdrant as a vector database for OpenAI embeddings
  path: >-
    examples/vector_databases/qdrant/Getting_started_with_Qdrant_and_OpenAI.ipynb
  date: 2023-02-16
  authors:
    - kacperlukawski
  tags:
    - embeddings

- title: Question answering with Langchain, Qdrant and OpenAI
  path: examples/vector_databases/qdrant/QA_with_Langchain_Qdrant_and_OpenAI.ipynb
  date: 2023-02-16
  authors:
    - kacperlukawski
  tags:
    - embeddings

- title: Using Qdrant for embeddings search
  path: examples/vector_databases/qdrant/Using_Qdrant_for_embeddings_search.ipynb
  date: 2023-06-28
  authors:
    - colin-openai
    - kacperlukawski
  tags:
    - embeddings

- title: Redis
  path: examples/vector_databases/redis/README.md
  date: 2023-02-13
  authors:
    - Spartee
  tags:
    - embeddings
    - completions

- title: Using Redis for embeddings search
  path: examples/vector_databases/redis/Using_Redis_for_embeddings_search.ipynb
  date: 2023-06-28
  authors:
    - colin-openai
  tags:
    - embeddings

- title: Using Redis as a vector database with OpenAI
  path: examples/vector_databases/redis/getting-started-with-redis-and-openai.ipynb
  date: 2023-02-13
  authors:
    - Spartee
  tags:
    - embeddings

- title: Running hybrid VSS queries with Redis and OpenAI
  path: examples/vector_databases/redis/redis-hybrid-query-examples.ipynb
  date: 2023-05-11
  authors:
    - Michael Yuan
  tags:
    - embeddings

- title: Redis vectors as JSON with OpenAI
  path: examples/vector_databases/redis/redisjson/redisjson.ipynb
  date: 2023-05-10
  authors:
    - Michael Yuan
  tags:
    - embeddings

- title: Redis as a context store with Chat Completions
  path: examples/vector_databases/redis/redisqna/redisqna.ipynb
  date: 2023-05-11
  authors:
    - Michael Yuan
  tags:
    - completions
    - embeddings

- title: Using Tair as a vector database for OpenAI embeddings
  path: examples/vector_databases/tair/Getting_started_with_Tair_and_OpenAI.ipynb
  date: 2023-09-11
  authors:
    - dongqqcom
  tags:
    - embeddings

- title: Question answering with Langchain, Tair and OpenAI
  path: examples/vector_databases/tair/QA_with_Langchain_Tair_and_OpenAI.ipynb
  date: 2023-09-11
  authors:
    - dongqqcom
  tags:
    - embeddings
    - tiktoken
    - completions

- title: Typesense
  path: examples/vector_databases/typesense/README.md
  date: 2023-04-13
  authors:
    - jasonbosco
  tags:
    - embeddings

- title: Using Typesense for embeddings search
  path: >-
    examples/vector_databases/typesense/Using_Typesense_for_embeddings_search.ipynb
  date: 2023-06-28
  authors:
    - colin-openai
  tags:
    - embeddings

- title: Weaviate <> OpenAI
  path: examples/vector_databases/weaviate/README.md
  date: 2023-02-13
  authors:
    - colin-openai
  tags:
    - embeddings

- title: Using Weaviate for embeddings search
  path: >-
    examples/vector_databases/weaviate/Using_Weaviate_for_embeddings_search.ipynb
  date: 2023-06-28
  authors:
    - colin-openai
  tags:
    - embeddings

- title: Using Weaviate with generative OpenAI module for generative search
  path: >-
    examples/vector_databases/weaviate/generative-search-with-weaviate-and-openai.ipynb
  date: 2023-05-22
  authors:
    - sebawita
  tags:
    - embeddings
    - completions

- title: Using Weaviate with OpenAI vectorize module for embeddings search
  path: >-
    examples/vector_databases/weaviate/getting-started-with-weaviate-and-openai.ipynb
  date: 2023-02-13
  authors:
    - colin-openai
  tags:
    - embeddings

- title: Using Weaviate with OpenAI vectorize module for hybrid search
  path: >-
    examples/vector_databases/weaviate/hybrid-search-with-weaviate-and-openai.ipynb
  date: 2023-02-13
  authors:
    - colin-openai
  tags:
    - embeddings

- title: Question Answering in Weaviate with OpenAI Q&A module
  path: >-
    examples/vector_databases/weaviate/question-answering-with-weaviate-and-openai.ipynb
  date: 2023-02-13
  authors:
    - colin-openai
  tags:
    - embeddings
    - completions

- title: Filtered Search with Zilliz and OpenAI
  path: >-
    examples/vector_databases/zilliz/Filtered_search_with_Zilliz_and_OpenAI.ipynb
  date: 2023-03-28
  authors:
    - filip-halt
  tags:
    - embeddings

- title: Getting Started with Zilliz and OpenAI
  path: >-
    examples/vector_databases/zilliz/Getting_started_with_Zilliz_and_OpenAI.ipynb
  date: 2023-03-28
  authors:
    - filip-halt
  tags:
    - embeddings

- title: Techniques to improve reliability
  path: articles/techniques_to_improve_reliability.md
  redirects:
    - techniques_to_improve_reliability
  date: 2022-09-12
  authors:
    - ted-at-openai
  tags:
    - completions

- title: How to work with large language models
  path: articles/how_to_work_with_large_language_models.md
  redirects:
    - how_to_work_with_large_language_models
  date: 2023-01-20
  authors:
    - ted-at-openai
  tags:
    - completions

- title: Use cases for embeddings
  path: articles/text_comparison_examples.md
  redirects:
    - text_comparison_examples
  date: 2023-01-20
  authors:
    - ted-at-openai
  tags:
    - embeddings

- title: Related resources from around the web
  path: articles/related_resources.md
  redirects:
    - related_resources
  date: 2023-01-20
  authors:
    - ted-at-openai
    - simonpfish
  tags:
    - completions
    - embeddings

- title: Fine-Tuning for retrieval augmented generation (RAG) with Qdrant
  path: examples/fine-tuned_qa/ft_retrieval_augmented_generation_qdrant.ipynb
  date: 2023-09-04
  authors:
    - NirantK
  tags:
    - completions
    - embeddings

- title: How to automate AWS tasks with function calling
  path: examples/third_party/How_to_automate_S3_storage_with_functions.ipynb
  date: 2023-09-27
  authors:
    - Barqawiz
  tags:
    - completions
    - embeddings
    - functions

- title: Neon as a vector database
  path: examples/vector_databases/neon/README.md
  date: 2023-09-28
  authors:
    - Barqawiz
  tags:
    - embeddings

- title: Vector similarity search using Neon Postgres
  path: examples/vector_databases/neon/neon-postgres-vector-search-pgvector.ipynb
  date: 2023-09-28
  authors:
    - danieltprice
  tags:
    - embeddings

- title: Question answering with LangChain, Deep Lake, & OpenAI
  path: examples/vector_databases/deeplake/deeplake_langchain_qa.ipynb
  date: 2023-09-30
  authors:
    - FayazRahman
  tags:
    - embeddings

- title: Fine-tuning OpenAI models with Weights & Biases
  path: examples/third_party/GPT_finetuning_with_wandb.ipynb
  date: 2023-10-04
  authors:
    - ash0ts
  tags:
    - tiktoken
    - completions

- title: OpenAI API Monitoring with Weights & Biases Weave
  path: examples/third_party/Openai_monitoring_with_wandb_weave.ipynb
  date: 2023-10-04
  authors:
    - ash0ts
  tags:
    - tiktoken
    - completions

- title: How to build an agent with the OpenAI Node.js SDK
  path: examples/How_to_build_an_agent_with_the_node_sdk.mdx
  date: 2023-10-05
  authors:
    - perborgen
  tags:
    - completions
    - functions

- title: Named Entity Recognition to Enrich Text
  path: examples/Named_Entity_Recognition_to_enrich_text.ipynb
  date: 2023-10-20
  authors:
    - dcarpintero
  tags:
    - completions
    - functions

- title: What makes documentation good
  path: articles/what_makes_documentation_good.md
  redirects:
    - what_makes_documentation_good
  date: 2023-09-01
  authors:
    - ted-at-openai
  tags: []

- title: Function calling with an OpenAPI specification
  path: examples/Function_calling_with_an_OpenAPI_spec.ipynb
  date: 2023-10-15
  authors:
    - shyamal-anadkat
    - simonpfish
  tags:
    - completions
    - functions

- title: Fine tuning for function calling
  path: examples/Fine_tuning_for_function_calling.ipynb
  date: 2023-11-07
  authors:
    - jhills20
    - ibigio
  tags:
    - completions
    - functions

- title: Processing and narrating a video with GPT's visual capabilities and the TTS API
  path: examples/GPT_with_vision_for_video_understanding.ipynb
  date: 2023-11-06
  authors:
    - cathykc
  tags:
    - completions
    - vision
    - speech

- title: What's new with DALL·E 3?
  path: articles/what_is_new_with_dalle_3.mdx
  date: 2023-11-06
  authors:
    - 0hq
  tags:
    - dall-e

- title: How to make your completions outputs consistent with the new seed parameter
  path: examples/Reproducible_outputs_with_the_seed_parameter.ipynb
  date: 2023-11-06
  authors:
    - shyamal-anadkat
  tags:
    - completions

- title: Assistants API Overview (Python SDK)
  path: examples/Assistants_API_overview_python.ipynb
  date: 2023-11-10
  authors:
    - ibigio
  tags:
    - assistants
    - functions

- title: MongoDB Atlas Vector Search
  path: examples/vector_databases/mongodb_atlas/README.md
  date: 2023-11-21
  authors:
    - prakul
  tags:
    - embeddings
    - completions

- title: Semantic search using MongoDB Atlas Vector Search and OpenAI
  path: examples/vector_databases/mongodb_atlas/semantic_search_using_mongodb_atlas_vector_search.ipynb
  date: 2023-11-21
  authors:
    - prakul
  tags:
    - embeddings
    - completions

- title: Evaluate RAG with LlamaIndex
  path: examples/evaluation/Evaluate_RAG_with_LlamaIndex.ipynb
  date: 2023-11-06
  authors:
    - Ravi Theja
  tags:
    - embeddings
    - completions

- title: RAG with a Graph database
  path: examples/RAG_with_graph_db.ipynb
  date: 2023-12-08
  authors:
    - katiagg
  tags:
    - embeddings
    - completions

- title: Supabase Vector Database
  path: examples/vector_databases/supabase/README.md
  date: 2023-12-04
  authors:
    - ggrn
  tags:
    - embeddings

- title: Semantic search using Supabase Vector
  path: examples/vector_databases/supabase/semantic-search.mdx
  date: 2023-12-04
  authors:
    - ggrn
  tags:
    - embeddings

- title: How to implement LLM guardrails
  path: examples/How_to_use_guardrails.ipynb
  date: 2023-12-19
  authors:
    - colin-jarvis
  tags:
    - guardrails

- title: How to combine GPT4 with Vision with RAG to create a clothing matchmaker app
  path: examples/How_to_combine_GPT4v_with_RAG_Outfit_Assistant.ipynb
  date: 2024-02-16
  authors:
    - teomusatoiu
  tags:
    - vision
    - embeddings


- title: How to parse PDF docs for RAG
  path: examples/Parse_PDF_docs_for_RAG.ipynb
  date: 2024-02-28
  authors:
    - katiagg
  tags:
    - vision
    - embeddings


- title: Using GPT4 with Vision to tag and caption images
  path: examples/Tag_caption_images_with_GPT4V.ipynb
  date: 2024-02-28
  authors:
    - katiagg
  tags:
    - vision
    - embeddings


- title: How to use the moderation API
  path: examples/How_to_use_moderation.ipynb
  date: 2024-03-05
  authors:
    - teomusatoiu
  tags:
    - moderation
  
  
- title: Summarizing Long Documents
  path: examples/Summarizing_long_documents.ipynb
  date: 2024-04-19
  authors:
    - joe-at-openai
  tags:
    - chat

- title: Using GPT4 Vision with Function Calling
  path: examples/multimodal/Using_GPT4_Vision_With_Function_Calling.ipynb
  date: 2024-04-09
  authors:
    - shyamal-anadkat
  tags:
    - chat
    - vision

- title: Synthetic data generation (Part 1)
  path: examples/SDG1.ipynb
  date: 2024-04-10
  authors:
    - dylanra-openai
  tags:
    - completions


- title: CLIP embeddings to improve multimodal RAG with GPT-4 Vision
  path: examples/custom_image_embedding_search.ipynb
  date: 2024-04-10
  authors:
    - dylanra-openai
  tags:
    - vision
    - embeddings

<<<<<<< HEAD
- title: Cleaning inconsistently formatted user input data with function calling
  path: examples/Clean_user_input_data_with_functions.ipynb
  date: 2024-04-18
  authors:
    - FardinAhsan146
  tags:
    - functions
    
=======
- title: Batch processing with the Batch API
  path: examples/batch_processing.ipynb
  date: 2024-04-24
  authors:
    - katiagg
  tags:
    - batch
    - completions
>>>>>>> 2362d96a
<|MERGE_RESOLUTION|>--- conflicted
+++ resolved
@@ -1279,7 +1279,6 @@
     - vision
     - embeddings
 
-<<<<<<< HEAD
 - title: Cleaning inconsistently formatted user input data with function calling
   path: examples/Clean_user_input_data_with_functions.ipynb
   date: 2024-04-18
@@ -1288,7 +1287,6 @@
   tags:
     - functions
     
-=======
 - title: Batch processing with the Batch API
   path: examples/batch_processing.ipynb
   date: 2024-04-24
@@ -1297,4 +1295,3 @@
   tags:
     - batch
     - completions
->>>>>>> 2362d96a
