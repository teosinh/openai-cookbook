# yaml-language-server: $schema=./.github/registry_schema.json

# This file is used to generate cookbook.openai.com. It specifies which paths we
# should build pages for, and indicates metadata such as tags, creation date and
# authors for each page.


- title: Using logprobs
  path: examples/Using_logprobs.ipynb
  date: 2023-12-20
  authors:
    - jhills20
    - shyamal-anadkat
  tags:
    - completions

- title: Creating slides with the Assistants API and DALL·E 3
  path: examples/Creating_slides_with_Assistants_API_and_DALL-E3.ipynb
  date: 2023-12-08
  authors:
    - jhills20
  tags:
    - assistants
    - dall-e

- title: Data preparation and analysis for chat model fine-tuning
  path: examples/Chat_finetuning_data_prep.ipynb
  date: 2023-08-22
  authors:
    - mwu1993
    - simonpfish
  tags:
    - completions
    - tiktoken

- title: Classification using embeddings
  path: examples/Classification_using_embeddings.ipynb
  date: 2022-07-11
  authors:
    - ted-at-openai
    - logankilpatrick
  tags:
    - embeddings

- title: Clustering
  path: examples/Clustering.ipynb
  date: 2022-03-10
  authors:
    - BorisPower
    - ted-at-openai
    - logankilpatrick
  tags:
    - embeddings

- title: Clustering for transaction classification
  path: examples/Clustering_for_transaction_classification.ipynb
  date: 2022-10-20
  authors:
    - colin-jarvis
    - ted-at-openai
  tags:
    - embeddings
    - completions

- title: Code search using embeddings
  path: examples/Code_search_using_embeddings.ipynb
  date: 2022-03-10
  authors:
    - BorisPower
    - logankilpatrick
    - eli64s
  tags:
    - embeddings

- title: Customizing embeddings
  path: examples/Customizing_embeddings.ipynb
  date: 2022-03-10
  authors:
    - ted-at-openai
    - BorisPower
  tags:
    - embeddings

- title: Embedding Wikipedia articles for search
  path: examples/Embedding_Wikipedia_articles_for_search.ipynb
  date: 2023-04-14
  authors:
    - ted-at-openai
  tags:
    - embeddings
    - completions

- title: Embedding texts that are longer than the model's maximum context length
  path: examples/Embedding_long_inputs.ipynb
  date: 2023-01-18
  authors:
    - filipeabperes
  tags:
    - embeddings
    - tiktoken

- title: Long document content extraction
  path: examples/Entity_extraction_for_long_documents.ipynb
  date: 2023-02-20
  authors:
    - colin-openai
  tags:
    - completions

- title: Fine tuning classification example
  path: examples/Fine-tuned_classification.ipynb
  date: 2022-03-10
  authors:
    - BorisPower
  tags:
    - completions

- title: >-
    Function calling for nearby places: Leveraging the Google Places API and
    customer profiles
  path: examples/Function_calling_finding_nearby_places.ipynb
  date: 2023-08-11
  authors:
    - prestontuggle
  tags:
    - completions
    - functions

- title: Using embeddings
  path: examples/Using_embeddings.ipynb
  date: 2022-03-10
  authors:
    - BorisPower
    - ted-at-openai
    - logankilpatrick
  tags:
    - embeddings

- title: How to build a tool-using agent with LangChain
  path: examples/How_to_build_a_tool-using_agent_with_Langchain.ipynb
  date: 2023-05-02
  authors:
    - colin-openai
  tags:
    - completions
    - embeddings

- title: How to use functions with a knowledge base
  path: examples/How_to_call_functions_for_knowledge_retrieval.ipynb
  date: 2023-06-14
  authors:
    - colin-openai
  tags:
    - completions
    - functions

- title: How to call functions with chat models
  path: examples/How_to_call_functions_with_chat_models.ipynb
  date: 2023-06-13
  authors:
    - colin-openai
    - joe-at-openai
  tags:
    - completions
    - functions

- title: How to count tokens with Tiktoken
  path: examples/How_to_count_tokens_with_tiktoken.ipynb
  date: 2022-12-16
  authors:
    - ted-at-openai
  tags:
    - tiktoken
    - completions

- title: How to fine-tune chat models
  path: examples/How_to_finetune_chat_models.ipynb
  date: 2023-08-22
  authors:
    - simonpfish
  tags:
    - completions

- title: How to format inputs to ChatGPT models
  path: examples/How_to_format_inputs_to_ChatGPT_models.ipynb
  date: 2023-03-01
  authors:
    - ted-at-openai
  tags:
    - completions
    - tiktoken

- title: How to handle rate limits
  path: examples/How_to_handle_rate_limits.ipynb
  date: 2022-09-10
  authors:
    - ted-at-openai
  tags:
    - completions
    - embeddings

- title: How to stream completions
  path: examples/How_to_stream_completions.ipynb
  date: 2022-09-02
  authors:
    - ted-at-openai
  tags:
    - completions
    - tiktoken

- title: Multiclass Classification for Transactions
  path: examples/Multiclass_classification_for_transactions.ipynb
  date: 2022-10-20
  authors:
    - colin-jarvis
  tags:
    - embeddings
    - completions

- title: Get embeddings from dataset
  path: examples/Get_embeddings_from_dataset.ipynb
  date: 2022-03-10
  authors:
    - BorisPower
    - ted-at-openai
  tags:
    - embeddings

- title: Question answering using a search API and re-ranking
  path: examples/Question_answering_using_a_search_API.ipynb
  date: 2023-06-16
  authors:
    - simonpfish
    - ted-at-openai
  tags:
    - embeddings
    - completions

- title: Question answering using embeddings-based search
  path: examples/Question_answering_using_embeddings.ipynb
  date: 2022-06-10
  authors:
    - ted-at-openai
    - MikeHeaton
  tags:
    - embeddings
    - completions

- title: Recommendation using embeddings and nearest neighbor search
  path: examples/Recommendation_using_embeddings.ipynb
  date: 2022-03-10
  authors:
    - ted-at-openai
    - BorisPower
    - logankilpatrick
  tags:
    - embeddings

- title: Regression using the embeddings
  path: examples/Regression_using_embeddings.ipynb
  date: 2022-03-10
  authors:
    - BorisPower
    - ted-at-openai
    - logankilpatrick
  tags:
    - embeddings

- title: Search reranking with cross-encoders
  path: examples/Search_reranking_with_cross-encoders.ipynb
  date: 2023-06-28
  authors:
    - colin-openai
  tags:
    - embeddings
    - completions

- title: Semantic text search using embeddings
  path: examples/Semantic_text_search_using_embeddings.ipynb
  date: 2022-03-10
  authors:
    - BorisPower
    - ted-at-openai
    - logankilpatrick
  tags:
    - embeddings

- title: Unit test writing using a multi-step prompt
  path: examples/Unit_test_writing_using_a_multi-step_prompt.ipynb
  date: 2022-11-15
  authors:
    - ted-at-openai
  tags:
    - completions

- title: Unit test writing using a multi-step prompt with legacy Completions
  path: >-
    examples/Unit_test_writing_using_a_multi-step_prompt_with_older_completions_API.ipynb
  date: 2023-05-19
  authors:
    - ted-at-openai
  tags:
    - completions

- title: User and product embeddings
  path: examples/User_and_product_embeddings.ipynb
  date: 2022-03-10
  authors:
    - BorisPower
  tags:
    - embeddings

- title: Visualizing the embeddings in 2D
  path: examples/Visualizing_embeddings_in_2D.ipynb
  date: 2022-03-10
  authors:
    - BorisPower
    - ted-at-openai
  tags:
    - embeddings

- title: Visualizing embeddings in 3D
  path: examples/Visualizing_embeddings_in_3D.ipynb
  date: 2022-03-10
  authors:
    - BorisPower
    - ted-at-openai
  tags:
    - embeddings

- title: Visualizing embeddings in Weights and Biases
  path: examples/third_party/Visualizing_embeddings_in_wandb.ipynb
  date: 2023-02-01
  authors:
    - scottire
  tags:
    - embeddings

- title: Visualizing embeddings in Atlas
  path: examples/third_party/Visualizing_embeddings_with_Atlas.ipynb
  date: 2023-03-28
  authors:
    - AndriyMulyar
    - TDulka
  tags:
    - embeddings

- title: "Addressing transcription misspellings: prompt vs post-processing"
  path: examples/Whisper_correct_misspelling.ipynb
  date: 2023-08-11
  authors:
    - prestontuggle
  tags:
    - whisper
    - completions

- title: "Enhancing Whisper transcriptions: pre- & post-processing techniques"
  path: examples/Whisper_processing_guide.ipynb
  date: 2023-08-11
  authors:
    - prestontuggle
  tags:
    - whisper

- title: Whisper prompting guide
  path: examples/Whisper_prompting_guide.ipynb
  date: 2023-06-27
  authors:
    - prestontuggle
  tags:
    - whisper
    - completions

- title: Zero-shot classification with embeddings
  path: examples/Zero-shot_classification_with_embeddings.ipynb
  date: 2022-03-10
  authors:
    - BorisPower
    - ted-at-openai
    - logankilpatrick
  tags:
    - embeddings

- title: Azure DALL·E image generation example
  path: examples/azure/DALL-E.ipynb
  date: 2023-06-12
  authors:
    - glecaros
  tags:
    - dall-e

- title: Azure Chat Completions example (preview)
  path: examples/azure/chat.ipynb
  date: 2023-03-28
  authors:
    - cmurtz-msft
    - glecaros
    - kristapratico
  tags:
    - completions

- title: Azure Chat Completion models with your own data (preview)
  path: examples/azure/chat_with_your_own_data.ipynb
  date: 2023-09-11
  authors:
    - kristapratico
  tags:
    - completions

- title: Azure completions example
  path: examples/azure/completions.ipynb
  date: 2022-12-16
  authors:
    - cmurtz-msft
    - glecaros
    - kristapratico
  tags:
    - embeddings
    - completions

- title: Azure embeddings example
  path: examples/azure/embeddings.ipynb
  date: 2022-07-12
  authors:
    - ted-at-openai
    - cmurtz-msft
    - glecaros
    - kristapratico
  tags:
    - embeddings

- title: Azure functions example
  path: examples/azure/functions.ipynb
  date: 2023-07-21
  authors:
    - kristapratico
  tags:
    - completions
    - functions

- title: Translate a book writen in LaTeX from Slovenian into English
  path: examples/book_translation/translate_latex_book.ipynb
  date: 2022-03-10
  authors:
    - BorisPower
  tags:
    - completions
    - tiktoken

- title: How to create dynamic masks with DALL·E and Segment Anything
  path: >-
    examples/dalle/How_to_create_dynamic_masks_with_DALL-E_and_Segment_Anything.ipynb
  date: 2023-05-19
  authors:
    - colin-openai
  tags:
    - dall-e

- title: How to use the DALL·E API
  path: examples/dalle/Image_generations_edits_and_variations_with_DALL-E.ipynb
  date: 2022-11-04
  authors:
    - ted-at-openai
  tags:
    - dall-e

- title: How to evaluate a summarization task
  path: examples/evaluation/How_to_eval_abstractive_summarization.ipynb
  date: 2023-08-16
  authors:
    - shyamal-anadkat
    - simonpfish
  tags:
    - embeddings
    - completions

- title: Fine-Tuned Q&A - collect data
  path: examples/fine-tuned_qa/olympics-1-collect-data.ipynb
  date: 2022-03-10
  authors:
    - ted-at-openai
    - BorisPower
  tags:
    - embeddings
    - completions

- title: Fine-Tuned Q&A - create Q&A
  path: examples/fine-tuned_qa/olympics-2-create-qa.ipynb
  date: 2022-03-10
  authors:
    - ted-at-openai
    - BorisPower
  tags:
    - embeddings
    - completions

- title: Fine-Tuned Q&A - train
  path: examples/fine-tuned_qa/olympics-3-train-qa.ipynb
  date: 2022-03-10
  authors:
    - ted-at-openai
    - BorisPower
  tags:
    - completions
    - embeddings

- title: Visualizing the embeddings in Kangas
  path: examples/third_party/Visualizing_embeddings_in_Kangas.ipynb
  date: 2023-07-11
  authors:
    - dsblank
  tags:
    - embeddings

- title: Financial document analysis with LlamaIndex
  path: >-
    examples/third_party/financial_document_analysis_with_llamaindex.ipynb
  date: 2023-06-22
  authors:
    - Disiok
  tags:
    - embeddings
    - completions

- title: Vector databases
  path: examples/vector_databases/README.md
  date: 2023-06-28
  authors:
    - colin-openai
    - moizsajid
  tags:
    - embeddings

- title: Using PolarDB-PG as a vector database for OpenAI embeddings
  path: >-
    examples/vector_databases/PolarDB/Getting_started_with_PolarDB_and_OpenAI.ipynb
  date: 2023-07-11
  authors:
    - liuchengshan-lcs
  tags:
    - embeddings

- title: Semantic search with SingleStoreDB
  path: >-
    examples/vector_databases/SingleStoreDB/OpenAI_wikipedia_semantic_search.ipynb
  date: 2023-05-22
  authors:
    - arno756
  tags:
    - completions
    - embeddings

- title: SingleStoreDB
  path: examples/vector_databases/SingleStoreDB/README.md
  date: 2023-05-22
  authors:
    - arno756
  tags:
    - embeddings
    - completions

- title: Using AnalyticDB as a vector database for OpenAI embeddings
  path: >-
    examples/vector_databases/analyticdb/Getting_started_with_AnalyticDB_and_OpenAI.ipynb
  date: 2023-04-06
  authors:
    - wangxuqi
  tags:
    - embeddings

- title: Question answering with Langchain, AnalyticDB and OpenAI
  path: >-
    examples/vector_databases/analyticdb/QA_with_Langchain_AnalyticDB_and_OpenAI.ipynb
  date: 2023-05-05
  authors:
    - wangxuqi
  tags:
    - embeddings
    - tiktoken

- title: Azure AI Search as a vector database for OpenAI embeddings
  path: >-
    examples/vector_databases/azuresearch/Getting_started_with_azure_ai_search_and_openai.ipynb
  date: 2023-09-11
  authors:
    - farzad528
  tags:
    - embeddings

- title: Philosophy with vector embeddings, OpenAI and Cassandra / Astra DB
  path: examples/vector_databases/cassandra_astradb/Philosophical_Quotes_CQL.ipynb
  date: 2023-08-29
  authors:
    - hemidactylus
  tags:
    - embeddings
    - completions

- title: Philosophy with vector embeddings, OpenAI and Cassandra / Astra DB
  path: >-
    examples/vector_databases/cassandra_astradb/Philosophical_Quotes_cassIO.ipynb
  date: 2023-08-29
  authors:
    - hemidactylus
  tags:
    - embeddings
    - completions

- title: Cassandra / Astra DB
  path: examples/vector_databases/cassandra_astradb/README.md
  date: 2023-08-29
  authors:
    - hemidactylus
  tags:
    - embeddings

- title: Using Chroma for embeddings search
  path: examples/vector_databases/chroma/Using_Chroma_for_embeddings_search.ipynb
  date: 2023-06-28
  authors:
    - colin-openai
    - atroyn
  tags:
    - embeddings

- title: Robust question answering with Chroma and OpenAI
  path: examples/vector_databases/chroma/hyde-with-chroma-and-openai.ipynb
  date: 2023-04-06
  authors:
    - atroyn
  tags:
    - embeddings
    - completions

- title: Elasticsearch
  path: examples/vector_databases/elasticsearch/README.md
  date: 2023-08-29
  authors:
    - leemthompo
  tags:
    - embeddings
    - completions

- title: Retrieval augmented generation using Elasticsearch and OpenAI
  path: >-
    examples/vector_databases/elasticsearch/elasticsearch-retrieval-augmented-generation.ipynb
  date: 2023-08-29
  authors:
    - leemthompo
  tags:
    - embeddings
    - completions

- title: Semantic search using Elasticsearch and OpenAI
  path: examples/vector_databases/elasticsearch/elasticsearch-semantic-search.ipynb
  date: 2023-08-29
  authors:
    - leemthompo
  tags:
    - embeddings
    - completions

- title: Using Hologres as a vector database for OpenAI embeddings
  path: >-
    examples/vector_databases/hologres/Getting_started_with_Hologres_and_OpenAI.ipynb
  date: 2023-05-19
  authors:
    - zcgeng
  tags:
    - embeddings

- title: Kusto as a vector database for embeddings
  path: >-
    examples/vector_databases/kusto/Getting_started_with_kusto_and_openai_embeddings.ipynb
  date: 2023-05-10
  authors:
    - Anshul Sharma
  tags:
    - embeddings

- title: Kusto as a vector database
  path: examples/vector_databases/kusto/README.md
  date: 2023-05-10
  authors:
    - Anshul Sharma
  tags:
    - embeddings

- title: Filtered search with Milvus and OpenAI
  path: >-
    examples/vector_databases/milvus/Filtered_search_with_Milvus_and_OpenAI.ipynb
  date: 2023-03-28
  authors:
    - filip-halt
  tags:
    - embeddings

- title: Getting started with Milvus and OpenAI
  path: >-
    examples/vector_databases/milvus/Getting_started_with_Milvus_and_OpenAI.ipynb
  date: 2023-03-28
  authors:
    - filip-halt
  tags:
    - embeddings

- title: Using MyScale as a vector database for OpenAI embeddings
  path: >-
    examples/vector_databases/myscale/Getting_started_with_MyScale_and_OpenAI.ipynb
  date: 2023-05-01
  authors:
    - melovy
  tags:
    - embeddings

- title: Using MyScale for embeddings search
  path: examples/vector_databases/myscale/Using_MyScale_for_embeddings_search.ipynb
  date: 2023-06-28
  authors:
    - colin-openai
  tags:
    - embeddings

- title: Retrieval augmentation for GPT-4 using Pinecone
  path: examples/vector_databases/pinecone/GPT4_Retrieval_Augmentation.ipynb
  date: 2023-03-24
  authors:
    - jamescalam
  tags:
    - embeddings
    - completions
    - tiktoken

- title: Retrieval augmented generative question answering with Pinecone
  path: examples/vector_databases/pinecone/Gen_QA.ipynb
  date: 2023-02-07
  authors:
    - jamescalam
  tags:
    - embeddings
    - completions

- title: Pinecone vector database
  path: examples/vector_databases/pinecone/README.md
  date: 2023-03-24
  authors:
    - jamescalam
  tags:
    - embeddings
    - completions

- title: Semantic search with Pinecone and OpenAI
  path: examples/vector_databases/pinecone/Semantic_Search.ipynb
  date: 2023-03-24
  authors:
    - jamescalam
  tags:
    - embeddings

- title: Using Pinecone for embeddings search
  path: >-
    examples/vector_databases/pinecone/Using_Pinecone_for_embeddings_search.ipynb
  date: 2023-06-28
  authors:
    - colin-openai
  tags:
    - embeddings

- title: Using Qdrant as a vector database for OpenAI embeddings
  path: >-
    examples/vector_databases/qdrant/Getting_started_with_Qdrant_and_OpenAI.ipynb
  date: 2023-02-16
  authors:
    - kacperlukawski
  tags:
    - embeddings

- title: Question answering with Langchain, Qdrant and OpenAI
  path: examples/vector_databases/qdrant/QA_with_Langchain_Qdrant_and_OpenAI.ipynb
  date: 2023-02-16
  authors:
    - kacperlukawski
  tags:
    - embeddings

- title: Using Qdrant for embeddings search
  path: examples/vector_databases/qdrant/Using_Qdrant_for_embeddings_search.ipynb
  date: 2023-06-28
  authors:
    - colin-openai
    - kacperlukawski
  tags:
    - embeddings

- title: Redis
  path: examples/vector_databases/redis/README.md
  date: 2023-02-13
  authors:
    - Spartee
  tags:
    - embeddings
    - completions

- title: Using Redis for embeddings search
  path: examples/vector_databases/redis/Using_Redis_for_embeddings_search.ipynb
  date: 2023-06-28
  authors:
    - colin-openai
  tags:
    - embeddings

- title: Using Redis as a vector database with OpenAI
  path: examples/vector_databases/redis/getting-started-with-redis-and-openai.ipynb
  date: 2023-02-13
  authors:
    - Spartee
  tags:
    - embeddings

- title: Running hybrid VSS queries with Redis and OpenAI
  path: examples/vector_databases/redis/redis-hybrid-query-examples.ipynb
  date: 2023-05-11
  authors:
    - Michael Yuan
  tags:
    - embeddings

- title: Redis vectors as JSON with OpenAI
  path: examples/vector_databases/redis/redisjson/redisjson.ipynb
  date: 2023-05-10
  authors:
    - Michael Yuan
  tags:
    - embeddings

- title: Redis as a context store with Chat Completions
  path: examples/vector_databases/redis/redisqna/redisqna.ipynb
  date: 2023-05-11
  authors:
    - Michael Yuan
  tags:
    - completions
    - embeddings

- title: Using Tair as a vector database for OpenAI embeddings
  path: examples/vector_databases/tair/Getting_started_with_Tair_and_OpenAI.ipynb
  date: 2023-09-11
  authors:
    - dongqqcom
  tags:
    - embeddings

- title: Question answering with Langchain, Tair and OpenAI
  path: examples/vector_databases/tair/QA_with_Langchain_Tair_and_OpenAI.ipynb
  date: 2023-09-11
  authors:
    - dongqqcom
  tags:
    - embeddings
    - tiktoken
    - completions

- title: Typesense
  path: examples/vector_databases/typesense/README.md
  date: 2023-04-13
  authors:
    - jasonbosco
  tags:
    - embeddings

- title: Using Typesense for embeddings search
  path: >-
    examples/vector_databases/typesense/Using_Typesense_for_embeddings_search.ipynb
  date: 2023-06-28
  authors:
    - colin-openai
  tags:
    - embeddings

- title: Weaviate <> OpenAI
  path: examples/vector_databases/weaviate/README.md
  date: 2023-02-13
  authors:
    - colin-openai
  tags:
    - embeddings

- title: Using Weaviate for embeddings search
  path: >-
    examples/vector_databases/weaviate/Using_Weaviate_for_embeddings_search.ipynb
  date: 2023-06-28
  authors:
    - colin-openai
  tags:
    - embeddings

- title: Using Weaviate with generative OpenAI module for generative search
  path: >-
    examples/vector_databases/weaviate/generative-search-with-weaviate-and-openai.ipynb
  date: 2023-05-22
  authors:
    - sebawita
  tags:
    - embeddings
    - completions

- title: Using Weaviate with OpenAI vectorize module for embeddings search
  path: >-
    examples/vector_databases/weaviate/getting-started-with-weaviate-and-openai.ipynb
  date: 2023-02-13
  authors:
    - colin-openai
  tags:
    - embeddings

- title: Using Weaviate with OpenAI vectorize module for hybrid search
  path: >-
    examples/vector_databases/weaviate/hybrid-search-with-weaviate-and-openai.ipynb
  date: 2023-02-13
  authors:
    - colin-openai
  tags:
    - embeddings

- title: Question Answering in Weaviate with OpenAI Q&A module
  path: >-
    examples/vector_databases/weaviate/question-answering-with-weaviate-and-openai.ipynb
  date: 2023-02-13
  authors:
    - colin-openai
  tags:
    - embeddings
    - completions

- title: Filtered Search with Zilliz and OpenAI
  path: >-
    examples/vector_databases/zilliz/Filtered_search_with_Zilliz_and_OpenAI.ipynb
  date: 2023-03-28
  authors:
    - filip-halt
  tags:
    - embeddings

- title: Getting Started with Zilliz and OpenAI
  path: >-
    examples/vector_databases/zilliz/Getting_started_with_Zilliz_and_OpenAI.ipynb
  date: 2023-03-28
  authors:
    - filip-halt
  tags:
    - embeddings

- title: Techniques to improve reliability
  path: articles/techniques_to_improve_reliability.md
  redirects:
    - techniques_to_improve_reliability
  date: 2022-09-12
  authors:
    - ted-at-openai
  tags:
    - completions

- title: How to work with large language models
  path: articles/how_to_work_with_large_language_models.md
  redirects:
    - how_to_work_with_large_language_models
  date: 2023-01-20
  authors:
    - ted-at-openai
  tags:
    - completions

- title: Use cases for embeddings
  path: articles/text_comparison_examples.md
  redirects:
    - text_comparison_examples
  date: 2023-01-20
  authors:
    - ted-at-openai
  tags:
    - embeddings

- title: Related resources from around the web
  path: articles/related_resources.md
  redirects:
    - related_resources
  date: 2023-01-20
  authors:
    - ted-at-openai
    - simonpfish
  tags:
    - completions
    - embeddings

- title: Fine-Tuning for retrieval augmented generation (RAG) with Qdrant
  path: examples/fine-tuned_qa/ft_retrieval_augmented_generation_qdrant.ipynb
  date: 2023-09-04
  authors:
    - NirantK
  tags:
    - completions
    - embeddings

- title: How to automate AWS tasks with function calling
  path: examples/third_party/How_to_automate_S3_storage_with_functions.ipynb
  date: 2023-09-27
  authors:
    - Barqawiz
  tags:
    - completions
    - embeddings
    - functions

- title: Neon as a vector database
  path: examples/vector_databases/neon/README.md
  date: 2023-09-28
  authors:
    - Barqawiz
  tags:
    - embeddings

- title: Vector similarity search using Neon Postgres
  path: examples/vector_databases/neon/neon-postgres-vector-search-pgvector.ipynb
  date: 2023-09-28
  authors:
    - danieltprice
  tags:
    - embeddings

- title: Question answering with LangChain, Deep Lake, & OpenAI
  path: examples/vector_databases/deeplake/deeplake_langchain_qa.ipynb
  date: 2023-09-30
  authors:
    - FayazRahman
  tags:
    - embeddings

- title: Fine-tuning OpenAI models with Weights & Biases
  path: examples/third_party/GPT_finetuning_with_wandb.ipynb
  date: 2023-10-04
  authors:
    - ash0ts
  tags:
    - tiktoken
    - completions

- title: OpenAI API Monitoring with Weights & Biases Weave
  path: examples/third_party/Openai_monitoring_with_wandb_weave.ipynb
  date: 2023-10-04
  authors:
    - ash0ts
  tags:
    - tiktoken
    - completions

- title: How to build an agent with the OpenAI Node.js SDK
  path: examples/How_to_build_an_agent_with_the_node_sdk.mdx
  date: 2023-10-05
  authors:
    - perborgen
  tags:
    - completions
    - functions

- title: Named Entity Recognition to Enrich Text
  path: examples/Named_Entity_Recognition_to_enrich_text.ipynb
  date: 2023-10-20
  authors:
    - dcarpintero
  tags:
    - completions
    - functions

- title: What makes documentation good
  path: articles/what_makes_documentation_good.md
  redirects:
    - what_makes_documentation_good
  date: 2023-09-01
  authors:
    - ted-at-openai
  tags: []

- title: Function calling with an OpenAPI specification
  path: examples/Function_calling_with_an_OpenAPI_spec.ipynb
  date: 2023-10-15
  authors:
    - shyamal-anadkat
    - simonpfish
  tags:
    - completions
    - functions

- title: Fine tuning for function calling
  path: examples/Fine_tuning_for_function_calling.ipynb
  date: 2023-11-07
  authors:
    - jhills20
    - ibigio
  tags:
    - completions
    - functions

- title: Processing and narrating a video with GPT's visual capabilities and the TTS API
  path: examples/GPT_with_vision_for_video_understanding.ipynb
  date: 2023-11-06
  authors:
    - cathykc
  tags:
    - completions
    - vision
    - speech

- title: What's new with DALL·E 3?
  path: articles/what_is_new_with_dalle_3.mdx
  date: 2023-11-06
  authors:
    - 0hq
  tags:
    - dall-e

- title: How to make your completions outputs consistent with the new seed parameter
  path: examples/Reproducible_outputs_with_the_seed_parameter.ipynb
  date: 2023-11-06
  authors:
    - shyamal-anadkat
  tags:
    - completions

- title: Assistants API Overview (Python SDK)
  path: examples/Assistants_API_overview_python.ipynb
  date: 2023-11-10
  authors:
    - ibigio
  tags:
    - assistants
    - functions

- title: MongoDB Atlas Vector Search
  path: examples/vector_databases/mongodb_atlas/README.md
  date: 2023-11-21
  authors:
    - prakul
  tags:
    - embeddings
    - completions

- title: Semantic search using MongoDB Atlas Vector Search and OpenAI
  path: examples/vector_databases/mongodb_atlas/semantic_search_using_mongodb_atlas_vector_search.ipynb
  date: 2023-11-21
  authors:
    - prakul
  tags:
    - embeddings
    - completions

- title: Evaluate RAG with LlamaIndex
  path: examples/evaluation/Evaluate_RAG_with_LlamaIndex.ipynb
  date: 2023-11-06
  authors:
    - Ravi Theja
  tags:
    - embeddings
    - completions

- title: RAG with a Graph database
  path: examples/RAG_with_graph_db.ipynb
  date: 2023-12-08
  authors:
    - katiagg
  tags:
    - embeddings
    - completions

- title: Supabase Vector Database
  path: examples/vector_databases/supabase/README.md
  date: 2023-12-04
  authors:
    - ggrn
  tags:
    - embeddings

- title: Semantic search using Supabase Vector
  path: examples/vector_databases/supabase/semantic-search.mdx
  date: 2023-12-04
  authors:
    - ggrn
  tags:
    - embeddings

- title: How to implement LLM guardrails
  path: examples/How_to_use_guardrails.ipynb
  date: 2023-12-19
  authors:
    - colin-jarvis
  tags:
    - guardrails

- title: How to combine GPTv with RAG to create a clothing matchmaker app
  path: examples/How_to_Combine_GPTv_with_RAG_Outfit_Assistant.ipynb
  date: 2024-02-16
  authors:
    - teomusatoiu
  tags:
    - vision
    - embeddings

- title: How to use the moderation API
  path: examples/How_to_use_moderation.ipynb
  date: 2024-02-28
  authors:
    - teomusatoiu
  tags:
    - moderation

<<<<<<< HEAD
- title: How to parse PDF docs for RAG
  path: examples/Parse_PDF_docs_for_RAG.ipynb
=======
- title: Using GPT4 with Vision to tag and caption images
  path: examples/Tag_caption_images_with_GPT4V.ipynb
>>>>>>> b6aeae9b
  date: 2024-02-28
  authors:
    - katiagg
  tags:
    - vision
    - embeddings<|MERGE_RESOLUTION|>--- conflicted
+++ resolved
@@ -1204,24 +1204,30 @@
     - vision
     - embeddings
 
+    
+- title: How to parse PDF docs for RAG
+  path: examples/Parse_PDF_docs_for_RAG.ipynb
+  date: 2024-02-28
+  authors:
+    - katiagg
+  tags:
+    - vision
+    - embeddings
+
+
+- title: Using GPT4 with Vision to tag and caption images
+  path: examples/Tag_caption_images_with_GPT4V.ipynb
+  date: 2024-02-28
+  authors:
+    - katiagg
+  tags:
+    - vision
+    - embeddings
+    
 - title: How to use the moderation API
   path: examples/How_to_use_moderation.ipynb
-  date: 2024-02-28
+  date: 2024-03-05
   authors:
     - teomusatoiu
   tags:
-    - moderation
-
-<<<<<<< HEAD
-- title: How to parse PDF docs for RAG
-  path: examples/Parse_PDF_docs_for_RAG.ipynb
-=======
-- title: Using GPT4 with Vision to tag and caption images
-  path: examples/Tag_caption_images_with_GPT4V.ipynb
->>>>>>> b6aeae9b
-  date: 2024-02-28
-  authors:
-    - katiagg
-  tags:
-    - vision
-    - embeddings+    - moderation