# yaml-language-server: $schema=./.github/registry_schema.json

# This file is used to generate cookbook.openai.com. It specifies which paths we
# should build pages for, and indicates metadata such as tags, creation date and
# authors for each page.


- title: Using logprobs
  path: examples/Using_logprobs.ipynb
  date: 2023-12-20
  authors:
    - jhills20
    - shyamal-anadkat
  tags:
    - completions

- title: Creating slides with the Assistants API and DALL·E 3
  path: examples/Creating_slides_with_Assistants_API_and_DALL-E3.ipynb
  date: 2023-12-08
  authors:
    - jhills20
  tags:
    - assistants
    - dall-e

- title: Data preparation and analysis for chat model fine-tuning
  path: examples/Chat_finetuning_data_prep.ipynb
  date: 2023-08-22
  authors:
    - mwu1993
    - simonpfish
  tags:
    - completions
    - tiktoken
    - fine-tuning

- title: Classification using embeddings
  path: examples/Classification_using_embeddings.ipynb
  date: 2022-07-11
  authors:
    - ted-at-openai
    - logankilpatrick
  tags:
    - embeddings

- title: Clustering
  path: examples/Clustering.ipynb
  date: 2022-03-10
  authors:
    - BorisPower
    - ted-at-openai
    - logankilpatrick
  tags:
    - embeddings

- title: Clustering for transaction classification
  path: examples/Clustering_for_transaction_classification.ipynb
  date: 2022-10-20
  authors:
    - colin-openai
    - ted-at-openai
  tags:
    - embeddings
    - completions

- title: Code search using embeddings
  path: examples/Code_search_using_embeddings.ipynb
  date: 2022-03-10
  authors:
    - BorisPower
    - logankilpatrick
    - eli64s
  tags:
    - embeddings

- title: Customizing embeddings
  path: examples/Customizing_embeddings.ipynb
  date: 2022-03-10
  authors:
    - ted-at-openai
    - BorisPower
  tags:
    - embeddings

- title: Embedding Wikipedia articles for search
  path: examples/Embedding_Wikipedia_articles_for_search.ipynb
  date: 2023-04-14
  authors:
    - ted-at-openai
  tags:
    - embeddings
    - completions

- title: Embedding texts that are longer than the model's maximum context length
  path: examples/Embedding_long_inputs.ipynb
  date: 2023-01-18
  authors:
    - filipeabperes
  tags:
    - embeddings
    - tiktoken

- title: Long document content extraction
  path: examples/Entity_extraction_for_long_documents.ipynb
  date: 2023-02-20
  authors:
    - colin-openai
  tags:
    - completions

- title: Fine tuning classification example
  path: examples/Fine-tuned_classification.ipynb
  date: 2022-03-10
  authors:
    - BorisPower
  tags:
    - completions
    - fine-tuning

- title: >-
    Function calling for nearby places: Leveraging the Google Places API and
    customer profiles
  path: examples/Function_calling_finding_nearby_places.ipynb
  date: 2023-08-11
  authors:
    - prestontuggle
  tags:
    - completions
    - functions

- title: Using embeddings
  path: examples/Using_embeddings.ipynb
  date: 2022-03-10
  authors:
    - BorisPower
    - ted-at-openai
    - logankilpatrick
    - jbeutler-openai
  tags:
    - embeddings

- title: How to build a tool-using agent with LangChain
  path: examples/How_to_build_a_tool-using_agent_with_Langchain.ipynb
  date: 2023-05-02
  authors:
    - colin-openai
  tags:
    - completions
    - embeddings

- title: How to use functions with a knowledge base
  path: examples/How_to_call_functions_for_knowledge_retrieval.ipynb
  date: 2023-06-14
  authors:
    - colin-openai
  tags:
    - completions
    - functions

- title: How to call functions with chat models
  path: examples/How_to_call_functions_with_chat_models.ipynb
  date: 2023-06-13
  authors:
    - colin-openai
    - joe-at-openai
  tags:
    - completions
    - functions

- title: How to count tokens with Tiktoken
  path: examples/How_to_count_tokens_with_tiktoken.ipynb
  date: 2022-12-16
  authors:
    - ted-at-openai
  tags:
    - tiktoken
    - completions

- title: How to fine-tune chat models
  path: examples/How_to_finetune_chat_models.ipynb
  date: 2024-07-23
  authors:
    - simonpfish
    - shyamal-anadkat
  tags:
    - completions
    - fine-tuning

- title: How to format inputs to ChatGPT models
  path: examples/How_to_format_inputs_to_ChatGPT_models.ipynb
  date: 2023-03-01
  authors:
    - ted-at-openai
  tags:
    - completions
    - tiktoken

- title: How to handle rate limits
  path: examples/How_to_handle_rate_limits.ipynb
  date: 2022-09-10
  authors:
    - ted-at-openai
  tags:
    - completions
    - embeddings

- title: How to stream completions
  path: examples/How_to_stream_completions.ipynb
  date: 2022-09-02
  authors:
    - ted-at-openai
  tags:
    - completions

- title: Multiclass Classification for Transactions
  path: examples/Multiclass_classification_for_transactions.ipynb
  date: 2022-10-20
  authors:
    - colin-openai
  tags:
    - embeddings
    - completions

- title: Get embeddings from dataset
  path: examples/Get_embeddings_from_dataset.ipynb
  date: 2022-03-10
  authors:
    - BorisPower
    - ted-at-openai
  tags:
    - embeddings

- title: Question answering using a search API and re-ranking
  path: examples/Question_answering_using_a_search_API.ipynb
  date: 2023-06-16
  authors:
    - simonpfish
    - ted-at-openai
  tags:
    - embeddings
    - completions

- title: Question answering using embeddings-based search
  path: examples/Question_answering_using_embeddings.ipynb
  date: 2022-06-10
  authors:
    - ted-at-openai
    - MikeHeaton
  tags:
    - embeddings
    - completions

- title: Recommendation using embeddings and nearest neighbor search
  path: examples/Recommendation_using_embeddings.ipynb
  date: 2022-03-10
  authors:
    - ted-at-openai
    - BorisPower
    - logankilpatrick
  tags:
    - embeddings

- title: Regression using the embeddings
  path: examples/Regression_using_embeddings.ipynb
  date: 2022-03-10
  authors:
    - BorisPower
    - ted-at-openai
    - logankilpatrick
  tags:
    - embeddings

- title: Search reranking with cross-encoders
  path: examples/Search_reranking_with_cross-encoders.ipynb
  date: 2023-06-28
  authors:
    - colin-openai
  tags:
    - embeddings
    - completions

- title: Semantic text search using embeddings
  path: examples/Semantic_text_search_using_embeddings.ipynb
  date: 2022-03-10
  authors:
    - BorisPower
    - ted-at-openai
    - logankilpatrick
  tags:
    - embeddings

- title: Unit test writing using a multi-step prompt
  path: examples/Unit_test_writing_using_a_multi-step_prompt.ipynb
  date: 2022-11-15
  authors:
    - ted-at-openai
  tags:
    - completions

- title: Unit test writing using a multi-step prompt with legacy Completions
  path: >-
    examples/Unit_test_writing_using_a_multi-step_prompt_with_older_completions_API.ipynb
  date: 2023-05-19
  authors:
    - ted-at-openai
  tags:
    - completions

- title: User and product embeddings
  path: examples/User_and_product_embeddings.ipynb
  date: 2022-03-10
  authors:
    - BorisPower
  tags:
    - embeddings

- title: Visualizing the embeddings in 2D
  path: examples/Visualizing_embeddings_in_2D.ipynb
  date: 2022-03-10
  authors:
    - BorisPower
    - ted-at-openai
  tags:
    - embeddings

- title: Visualizing embeddings in 3D
  path: examples/Visualizing_embeddings_in_3D.ipynb
  date: 2022-03-10
  authors:
    - BorisPower
    - ted-at-openai
  tags:
    - embeddings

- title: Visualizing embeddings in Weights and Biases
  path: examples/third_party/Visualizing_embeddings_in_wandb.ipynb
  date: 2023-02-01
  authors:
    - scottire
  tags:
    - embeddings

- title: Visualizing embeddings in Atlas
  path: examples/third_party/Visualizing_embeddings_with_Atlas.ipynb
  date: 2023-03-28
  authors:
    - AndriyMulyar
    - TDulka
  tags:
    - embeddings

- title: "Addressing transcription misspellings: prompt vs post-processing"
  path: examples/Whisper_correct_misspelling.ipynb
  date: 2023-08-11
  authors:
    - prestontuggle
  tags:
    - whisper
    - completions

- title: "Enhancing Whisper transcriptions: pre- & post-processing techniques"
  path: examples/Whisper_processing_guide.ipynb
  date: 2023-08-11
  authors:
    - prestontuggle
  tags:
    - whisper

- title: Whisper prompting guide
  path: examples/Whisper_prompting_guide.ipynb
  date: 2023-06-27
  authors:
    - prestontuggle
  tags:
    - whisper
    - completions

- title: Zero-shot classification with embeddings
  path: examples/Zero-shot_classification_with_embeddings.ipynb
  date: 2022-03-10
  authors:
    - BorisPower
    - ted-at-openai
    - logankilpatrick
  tags:
    - embeddings

- title: Azure DALL·E image generation example
  path: examples/azure/DALL-E.ipynb
  date: 2023-06-12
  authors:
    - glecaros
  tags:
    - dall-e

- title: Azure Chat Completions example (preview)
  path: examples/azure/chat.ipynb
  date: 2023-03-28
  authors:
    - cmurtz-msft
    - glecaros
    - kristapratico
  tags:
    - completions

- title: Azure Chat Completion models with your own data (preview)
  path: examples/azure/chat_with_your_own_data.ipynb
  date: 2023-09-11
  authors:
    - kristapratico
  tags:
    - completions

- title: Azure completions example
  path: examples/azure/completions.ipynb
  date: 2022-12-16
  authors:
    - cmurtz-msft
    - glecaros
    - kristapratico
  tags:
    - embeddings
    - completions

- title: Azure embeddings example
  path: examples/azure/embeddings.ipynb
  date: 2022-07-12
  authors:
    - ted-at-openai
    - cmurtz-msft
    - glecaros
    - kristapratico
  tags:
    - embeddings

- title: Azure functions example
  path: examples/azure/functions.ipynb
  date: 2023-07-21
  authors:
    - kristapratico
  tags:
    - completions
    - functions

- title: Translate a book writen in LaTeX from Slovenian into English
  path: examples/book_translation/translate_latex_book.ipynb
  date: 2022-03-10
  authors:
    - BorisPower
  tags:
    - completions
    - tiktoken

- title: How to create dynamic masks with DALL·E and Segment Anything
  path: >-
    examples/dalle/How_to_create_dynamic_masks_with_DALL-E_and_Segment_Anything.ipynb
  date: 2023-05-19
  authors:
    - colin-openai
  tags:
    - dall-e

- title: How to use the DALL·E API
  path: examples/dalle/Image_generations_edits_and_variations_with_DALL-E.ipynb
  date: 2022-11-04
  authors:
    - ted-at-openai
  tags:
    - dall-e

- title: How to evaluate a summarization task
  path: examples/evaluation/How_to_eval_abstractive_summarization.ipynb
  date: 2023-08-16
  authors:
    - shyamal-anadkat
    - simonpfish
  tags:
    - embeddings
    - completions

- title: Getting Started with OpenAI Evals
  path: examples/evaluation/Getting_Started_with_OpenAI_Evals.ipynb
  date: 2024-03-21
  authors:
    - royziv11
    - shyamal-anadkat
  tags:
    - completions

- title: Developing Hallucination Guardrails
  path: examples/Developing_hallucination_guardrails.ipynb
  date: 2024-05-29
  authors:
    - royziv11
  tags:
    - guardrails

- title: Fine-Tuned Q&A - collect data
  path: examples/fine-tuned_qa/olympics-1-collect-data.ipynb
  date: 2022-03-10
  authors:
    - ted-at-openai
    - BorisPower
  tags:
    - embeddings
    - completions
    - fine-tuning

- title: Fine-Tuned Q&A - create Q&A
  path: examples/fine-tuned_qa/olympics-2-create-qa.ipynb
  date: 2022-03-10
  authors:
    - ted-at-openai
    - BorisPower
  tags:
    - embeddings
    - completions
    - fine-tuning

- title: Fine-Tuned Q&A - train
  path: examples/fine-tuned_qa/olympics-3-train-qa.ipynb
  date: 2022-03-10
  authors:
    - ted-at-openai
    - BorisPower
  tags:
    - completions
    - embeddings
    - fine-tuning

- title: Visualizing the embeddings in Kangas
  path: examples/third_party/Visualizing_embeddings_in_Kangas.ipynb
  date: 2023-07-11
  authors:
    - dsblank
  tags:
    - embeddings

- title: Financial document analysis with LlamaIndex
  path: >-
    examples/third_party/financial_document_analysis_with_llamaindex.ipynb
  date: 2023-06-22
  authors:
    - Disiok
  tags:
    - embeddings
    - completions

- title: Vector databases
  path: examples/vector_databases/README.md
  date: 2023-06-28
  authors:
    - colin-openai
    - moizsajid
  tags:
    - embeddings

- title: Using PolarDB-PG as a vector database for OpenAI embeddings
  path: >-
    examples/vector_databases/PolarDB/Getting_started_with_PolarDB_and_OpenAI.ipynb
  date: 2023-07-11
  authors:
    - liuchengshan-lcs
  tags:
    - embeddings

- title: Semantic search with SingleStoreDB
  path: >-
    examples/vector_databases/SingleStoreDB/OpenAI_wikipedia_semantic_search.ipynb
  date: 2023-05-22
  authors:
    - arno756
  tags:
    - completions
    - embeddings

- title: SingleStoreDB
  path: examples/vector_databases/SingleStoreDB/README.md
  date: 2023-05-22
  authors:
    - arno756
  tags:
    - embeddings
    - completions

- title: Using AnalyticDB as a vector database for OpenAI embeddings
  path: >-
    examples/vector_databases/analyticdb/Getting_started_with_AnalyticDB_and_OpenAI.ipynb
  date: 2023-04-06
  authors:
    - wangxuqi
  tags:
    - embeddings

- title: Question answering with Langchain, AnalyticDB and OpenAI
  path: >-
    examples/vector_databases/analyticdb/QA_with_Langchain_AnalyticDB_and_OpenAI.ipynb
  date: 2023-05-05
  authors:
    - wangxuqi
  tags:
    - embeddings
    - tiktoken

- title: Azure AI Search as a vector database for OpenAI embeddings
  path: >-
    examples/vector_databases/azuresearch/Getting_started_with_azure_ai_search_and_openai.ipynb
  date: 2023-09-11
  authors:
    - farzad528
  tags:
    - embeddings

- title: Philosophy with vector embeddings, OpenAI and Cassandra / Astra DB
  path: examples/vector_databases/cassandra_astradb/Philosophical_Quotes_CQL.ipynb
  date: 2023-08-29
  authors:
    - hemidactylus
  tags:
    - embeddings
    - completions

- title: Philosophy with vector embeddings, OpenAI and Cassandra / Astra DB
  path: >-
    examples/vector_databases/cassandra_astradb/Philosophical_Quotes_cassIO.ipynb
  date: 2023-08-29
  authors:
    - hemidactylus
  tags:
    - embeddings
    - completions

- title: Cassandra / Astra DB
  path: examples/vector_databases/cassandra_astradb/README.md
  date: 2023-08-29
  authors:
    - hemidactylus
  tags:
    - embeddings

- title: Using Chroma for embeddings search
  path: examples/vector_databases/chroma/Using_Chroma_for_embeddings_search.ipynb
  date: 2023-06-28
  authors:
    - colin-openai
    - atroyn
  tags:
    - embeddings

- title: Robust question answering with Chroma and OpenAI
  path: examples/vector_databases/chroma/hyde-with-chroma-and-openai.ipynb
  date: 2023-04-06
  authors:
    - atroyn
  tags:
    - embeddings
    - completions

- title: Elasticsearch
  path: examples/vector_databases/elasticsearch/README.md
  date: 2023-08-29
  authors:
    - leemthompo
  tags:
    - embeddings
    - completions

- title: Retrieval augmented generation using Elasticsearch and OpenAI
  path: >-
    examples/vector_databases/elasticsearch/elasticsearch-retrieval-augmented-generation.ipynb
  date: 2023-08-29
  authors:
    - leemthompo
  tags:
    - embeddings
    - completions

- title: Semantic search using Elasticsearch and OpenAI
  path: examples/vector_databases/elasticsearch/elasticsearch-semantic-search.ipynb
  date: 2023-08-29
  authors:
    - leemthompo
  tags:
    - embeddings
    - completions

- title: Using Hologres as a vector database for OpenAI embeddings
  path: >-
    examples/vector_databases/hologres/Getting_started_with_Hologres_and_OpenAI.ipynb
  date: 2023-05-19
  authors:
    - zcgeng
  tags:
    - embeddings

- title: Kusto as a vector database for embeddings
  path: >-
    examples/vector_databases/kusto/Getting_started_with_kusto_and_openai_embeddings.ipynb
  date: 2023-05-10
  authors:
    - Anshul Sharma
  tags:
    - embeddings

- title: Kusto as a vector database
  path: examples/vector_databases/kusto/README.md
  date: 2023-05-10
  authors:
    - Anshul Sharma
  tags:
    - embeddings

- title: Filtered search with Milvus and OpenAI
  path: >-
    examples/vector_databases/milvus/Filtered_search_with_Milvus_and_OpenAI.ipynb
  date: 2023-03-28
  authors:
    - filip-halt
  tags:
    - embeddings

- title: Getting started with Milvus and OpenAI
  path: >-
    examples/vector_databases/milvus/Getting_started_with_Milvus_and_OpenAI.ipynb
  date: 2023-03-28
  authors:
    - filip-halt
  tags:
    - embeddings

- title: Using MyScale as a vector database for OpenAI embeddings
  path: >-
    examples/vector_databases/myscale/Getting_started_with_MyScale_and_OpenAI.ipynb
  date: 2023-05-01
  authors:
    - melovy
  tags:
    - embeddings

- title: Using MyScale for embeddings search
  path: examples/vector_databases/myscale/Using_MyScale_for_embeddings_search.ipynb
  date: 2023-06-28
  authors:
    - colin-openai
  tags:
    - embeddings

- title: Retrieval augmentation for GPT-4 using Pinecone
  path: examples/vector_databases/pinecone/GPT4_Retrieval_Augmentation.ipynb
  date: 2023-03-24
  authors:
    - jamescalam
  tags:
    - embeddings
    - completions
    - tiktoken

- title: Retrieval augmented generative question answering with Pinecone
  path: examples/vector_databases/pinecone/Gen_QA.ipynb
  date: 2023-02-07
  authors:
    - jamescalam
  tags:
    - embeddings
    - completions

- title: Pinecone vector database
  path: examples/vector_databases/pinecone/README.md
  date: 2023-03-24
  authors:
    - jamescalam
  tags:
    - embeddings
    - completions

- title: Semantic search with Pinecone and OpenAI
  path: examples/vector_databases/pinecone/Semantic_Search.ipynb
  date: 2023-03-24
  authors:
    - jamescalam
  tags:
    - embeddings

- title: Using Pinecone for embeddings search
  path: >-
    examples/vector_databases/pinecone/Using_Pinecone_for_embeddings_search.ipynb
  date: 2023-06-28
  authors:
    - colin-openai
  tags:
    - embeddings

- title: Using Qdrant as a vector database for OpenAI embeddings
  path: >-
    examples/vector_databases/qdrant/Getting_started_with_Qdrant_and_OpenAI.ipynb
  date: 2023-02-16
  authors:
    - kacperlukawski
  tags:
    - embeddings

- title: Question answering with Langchain, Qdrant and OpenAI
  path: examples/vector_databases/qdrant/QA_with_Langchain_Qdrant_and_OpenAI.ipynb
  date: 2023-02-16
  authors:
    - kacperlukawski
  tags:
    - embeddings

- title: Using Qdrant for embeddings search
  path: examples/vector_databases/qdrant/Using_Qdrant_for_embeddings_search.ipynb
  date: 2023-06-28
  authors:
    - colin-openai
    - kacperlukawski
  tags:
    - embeddings

- title: Redis
  path: examples/vector_databases/redis/README.md
  date: 2023-02-13
  authors:
    - Spartee
  tags:
    - embeddings
    - completions

- title: Using Redis for embeddings search
  path: examples/vector_databases/redis/Using_Redis_for_embeddings_search.ipynb
  date: 2023-06-28
  authors:
    - colin-openai
  tags:
    - embeddings

- title: Using Redis as a vector database with OpenAI
  path: examples/vector_databases/redis/getting-started-with-redis-and-openai.ipynb
  date: 2023-02-13
  authors:
    - Spartee
  tags:
    - embeddings

- title: Running hybrid VSS queries with Redis and OpenAI
  path: examples/vector_databases/redis/redis-hybrid-query-examples.ipynb
  date: 2023-05-11
  authors:
    - Michael Yuan
  tags:
    - embeddings

- title: Redis vectors as JSON with OpenAI
  path: examples/vector_databases/redis/redisjson/redisjson.ipynb
  date: 2023-05-10
  authors:
    - Michael Yuan
  tags:
    - embeddings

- title: Redis as a context store with Chat Completions
  path: examples/vector_databases/redis/redisqna/redisqna.ipynb
  date: 2023-05-11
  authors:
    - Michael Yuan
  tags:
    - completions
    - embeddings

- title: Using Tair as a vector database for OpenAI embeddings
  path: examples/vector_databases/tair/Getting_started_with_Tair_and_OpenAI.ipynb
  date: 2023-09-11
  authors:
    - dongqqcom
  tags:
    - embeddings

- title: Question answering with Langchain, Tair and OpenAI
  path: examples/vector_databases/tair/QA_with_Langchain_Tair_and_OpenAI.ipynb
  date: 2023-09-11
  authors:
    - dongqqcom
  tags:
    - embeddings
    - tiktoken
    - completions

- title: Typesense
  path: examples/vector_databases/typesense/README.md
  date: 2023-04-13
  authors:
    - jasonbosco
  tags:
    - embeddings

- title: Using Typesense for embeddings search
  path: >-
    examples/vector_databases/typesense/Using_Typesense_for_embeddings_search.ipynb
  date: 2023-06-28
  authors:
    - colin-openai
  tags:
    - embeddings

- title: Weaviate <> OpenAI
  path: examples/vector_databases/weaviate/README.md
  date: 2023-02-13
  authors:
    - colin-openai
  tags:
    - embeddings

- title: Using Weaviate for embeddings search
  path: >-
    examples/vector_databases/weaviate/Using_Weaviate_for_embeddings_search.ipynb
  date: 2023-06-28
  authors:
    - colin-openai
  tags:
    - embeddings

- title: Using Weaviate with generative OpenAI module for generative search
  path: >-
    examples/vector_databases/weaviate/generative-search-with-weaviate-and-openai.ipynb
  date: 2023-05-22
  authors:
    - sebawita
  tags:
    - embeddings
    - completions

- title: Using Weaviate with OpenAI vectorize module for embeddings search
  path: >-
    examples/vector_databases/weaviate/getting-started-with-weaviate-and-openai.ipynb
  date: 2023-02-13
  authors:
    - colin-openai
  tags:
    - embeddings

- title: Using Weaviate with OpenAI vectorize module for hybrid search
  path: >-
    examples/vector_databases/weaviate/hybrid-search-with-weaviate-and-openai.ipynb
  date: 2023-02-13
  authors:
    - colin-openai
  tags:
    - embeddings

- title: Question Answering in Weaviate with OpenAI Q&A module
  path: >-
    examples/vector_databases/weaviate/question-answering-with-weaviate-and-openai.ipynb
  date: 2023-02-13
  authors:
    - colin-openai
  tags:
    - embeddings
    - completions

- title: Filtered Search with Zilliz and OpenAI
  path: >-
    examples/vector_databases/zilliz/Filtered_search_with_Zilliz_and_OpenAI.ipynb
  date: 2023-03-28
  authors:
    - filip-halt
  tags:
    - embeddings

- title: Getting Started with Zilliz and OpenAI
  path: >-
    examples/vector_databases/zilliz/Getting_started_with_Zilliz_and_OpenAI.ipynb
  date: 2023-03-28
  authors:
    - filip-halt
  tags:
    - embeddings

- title: Techniques to improve reliability
  path: articles/techniques_to_improve_reliability.md
  redirects:
    - techniques_to_improve_reliability
  date: 2022-09-12
  authors:
    - ted-at-openai
  tags:
    - completions

- title: How to work with large language models
  path: articles/how_to_work_with_large_language_models.md
  redirects:
    - how_to_work_with_large_language_models
  date: 2023-01-20
  authors:
    - ted-at-openai
  tags:
    - completions

- title: Use cases for embeddings
  path: articles/text_comparison_examples.md
  redirects:
    - text_comparison_examples
  date: 2023-01-20
  authors:
    - ted-at-openai
  tags:
    - embeddings

- title: Related resources from around the web
  path: articles/related_resources.md
  redirects:
    - related_resources
  date: 2023-01-20
  authors:
    - ted-at-openai
    - simonpfish
  tags:
    - completions
    - embeddings

- title: Fine-Tuning for retrieval augmented generation (RAG) with Qdrant
  path: examples/fine-tuned_qa/ft_retrieval_augmented_generation_qdrant.ipynb
  date: 2023-09-04
  authors:
    - NirantK
  tags:
    - completions
    - embeddings
    - fine-tuning

- title: How to automate AWS tasks with function calling
  path: examples/third_party/How_to_automate_S3_storage_with_functions.ipynb
  date: 2023-09-27
  authors:
    - Barqawiz
  tags:
    - completions
    - embeddings
    - functions

- title: Neon as a vector database
  path: examples/vector_databases/neon/README.md
  date: 2023-09-28
  authors:
    - Barqawiz
  tags:
    - embeddings

- title: Vector similarity search using Neon Postgres
  path: examples/vector_databases/neon/neon-postgres-vector-search-pgvector.ipynb
  date: 2023-09-28
  authors:
    - danieltprice
  tags:
    - embeddings

- title: Question answering with LangChain, Deep Lake, & OpenAI
  path: examples/vector_databases/deeplake/deeplake_langchain_qa.ipynb
  date: 2023-09-30
  authors:
    - FayazRahman
  tags:
    - embeddings

- title: Fine-tuning OpenAI models with Weights & Biases
  path: examples/third_party/GPT_finetuning_with_wandb.ipynb
  date: 2023-10-04
  authors:
    - ash0ts
  tags:
    - tiktoken
    - completions
    - fine-tuning

- title: OpenAI API Monitoring with Weights & Biases Weave
  path: examples/third_party/Openai_monitoring_with_wandb_weave.ipynb
  date: 2023-10-04
  authors:
    - ash0ts
  tags:
    - tiktoken
    - completions

- title: How to build an agent with the OpenAI Node.js SDK
  path: examples/How_to_build_an_agent_with_the_node_sdk.mdx
  date: 2023-10-05
  authors:
    - perborgen
  tags:
    - completions
    - functions

- title: Named Entity Recognition to Enrich Text
  path: examples/Named_Entity_Recognition_to_enrich_text.ipynb
  date: 2023-10-20
  authors:
    - dcarpintero
  tags:
    - completions
    - functions

- title: What makes documentation good
  path: articles/what_makes_documentation_good.md
  redirects:
    - what_makes_documentation_good
  date: 2023-09-01
  authors:
    - ted-at-openai
  tags: []

- title: Function calling with an OpenAPI specification
  path: examples/Function_calling_with_an_OpenAPI_spec.ipynb
  date: 2023-10-15
  authors:
    - shyamal-anadkat
    - simonpfish
  tags:
    - completions
    - functions

- title: Fine tuning for function calling
  path: examples/Fine_tuning_for_function_calling.ipynb
  date: 2023-11-07
  authors:
    - jhills20
    - ibigio
    - shyamal-anadkat
    - teomusatoiu
  tags:
    - completions
    - functions
    - fine-tuning

- title: Processing and narrating a video with GPT's visual capabilities and the TTS API
  path: examples/GPT_with_vision_for_video_understanding.ipynb
  date: 2023-11-06
  authors:
    - cathykc
  tags:
    - completions
    - vision
    - speech

- title: What's new with DALL·E 3?
  path: articles/what_is_new_with_dalle_3.mdx
  date: 2023-11-06
  authors:
    - 0hq
  tags:
    - dall-e

- title: How to make your completions outputs consistent with the new seed parameter
  path: examples/Reproducible_outputs_with_the_seed_parameter.ipynb
  date: 2023-11-06
  authors:
    - shyamal-anadkat
  tags:
    - completions

- title: Assistants API Overview (Python SDK)
  path: examples/Assistants_API_overview_python.ipynb
  date: 2023-11-10
  authors:
    - ibigio
  tags:
    - assistants
    - functions

- title: MongoDB Atlas Vector Search
  path: examples/vector_databases/mongodb_atlas/README.md
  date: 2023-11-21
  authors:
    - prakul
  tags:
    - embeddings
    - completions

- title: Semantic search using MongoDB Atlas Vector Search and OpenAI
  path: examples/vector_databases/mongodb_atlas/semantic_search_using_mongodb_atlas_vector_search.ipynb
  date: 2023-11-21
  authors:
    - prakul
  tags:
    - embeddings
    - completions

- title: Evaluate RAG with LlamaIndex
  path: examples/evaluation/Evaluate_RAG_with_LlamaIndex.ipynb
  date: 2023-11-06
  authors:
    - Ravi Theja
  tags:
    - embeddings
    - completions

- title: RAG with a Graph database
  path: examples/RAG_with_graph_db.ipynb
  date: 2023-12-08
  authors:
    - katiagg
  tags:
    - embeddings
    - completions

- title: Supabase Vector Database
  path: examples/vector_databases/supabase/README.md
  date: 2023-12-04
  authors:
    - ggrn
  tags:
    - embeddings

- title: Semantic search using Supabase Vector
  path: examples/vector_databases/supabase/semantic-search.mdx
  date: 2023-12-04
  authors:
    - ggrn
  tags:
    - embeddings

- title: How to implement LLM guardrails
  path: examples/How_to_use_guardrails.ipynb
  date: 2023-12-19
  authors:
    - colin-openai
  tags:
    - guardrails

- title: How to combine GPT4o mini with RAG to create a clothing matchmaker app
  path: examples/How_to_combine_GPT4o_with_RAG_Outfit_Assistant.ipynb
  date: 2024-07-18
  authors:
    - teomusatoiu
  tags:
    - vision
    - embeddings


- title: How to parse PDF docs for RAG
  path: examples/Parse_PDF_docs_for_RAG.ipynb
  date: 2024-02-28
  authors:
    - katiagg
  tags:
    - vision
    - embeddings


- title: Using GPT4o mini to tag and caption images
  path: examples/Tag_caption_images_with_GPT4V.ipynb
  date: 2024-07-18
  authors:
    - katiagg
  tags:
    - vision
    - embeddings


- title: How to use the moderation API
  path: examples/How_to_use_moderation.ipynb
  date: 2024-03-05
  authors:
    - teomusatoiu
  tags:
    - moderation
  
  
- title: Summarizing Long Documents
  path: examples/Summarizing_long_documents.ipynb
  date: 2024-04-19
  authors:
    - joe-at-openai
  tags:
    - chat

- title: Using GPT4 Vision with Function Calling
  path: examples/multimodal/Using_GPT4_Vision_With_Function_Calling.ipynb
  date: 2024-04-09
  authors:
    - shyamal-anadkat
  tags:
    - chat
    - vision

- title: Synthetic data generation (Part 1)
  path: examples/SDG1.ipynb
  date: 2024-04-10
  authors:
    - dylanra-openai
  tags:
    - completions


- title: CLIP embeddings to improve multimodal RAG with GPT-4 Vision
  path: examples/custom_image_embedding_search.ipynb
  date: 2024-04-10
  authors:
    - dylanra-openai
  tags:
    - vision
    - embeddings

- title: Batch processing with the Batch API
  path: examples/batch_processing.ipynb
  date: 2024-04-24
  authors:
    - katiagg
  tags:
    - batch
    - completions

- title: Using tool required for customer service
  path: examples/Using_tool_required_for_customer_service.ipynb
  date: 2024-05-01
  authors:
    - colin-openai
  tags:
    - completions
    - functions

- title: Introduction to GPT-4o and GPT-4o mini
  path: examples/gpt4o/introduction_to_gpt4o.ipynb
  date: 2024-07-18
  authors:
    - justonf
  tags:
    - completions
    - vision
    - whisper

- title: Azure AI Search with Azure Functions and GPT Actions in ChatGPT
  path: examples/chatgpt/rag-quickstart/azure/Azure_AI_Search_with_Azure_Functions_and_GPT_Actions_in_ChatGPT.ipynb
  date: 2024-07-08
  authors:
    - maxreid-openai
  tags:
    - embeddings
    - chatgpt
    - tiktoken
    - completions

- title: GPT Actions library - getting started
  path: examples/chatgpt/gpt_actions_library/.gpt_action_getting_started.ipynb
  date: 2024-07-09
  authors:
    - aaronwilkowitz-openai
  tags:
    - gpt-actions-library
    - chatgpt

- title: GPT Actions library - BigQuery
  path: examples/chatgpt/gpt_actions_library/gpt_action_bigquery.ipynb
  date: 2024-07-09
  authors:
    - aaronwilkowitz-openai
  tags:
    - gpt-actions-library
    - chatgpt

- title: Data Extraction and Transformation in ELT Workflows using GPT-4o as an OCR Alternative
  path: examples/Data_extraction_transformation.ipynb
  date: 2024-07-09
  authors:
    - charuj 
  tags:
    - completions
    - vision
    - ocr 

- title: GPT Actions library - Outlook
  path: examples/chatgpt/gpt_actions_library/gpt_action_outlook.ipynb
  date: 2024-07-15
  authors:
    - rupert-openai
  tags:
    - gpt-actions-library
    - chatgpt

- title: GPT Actions library - Sharepoint (Return Docs)
  path: examples/chatgpt/gpt_actions_library/gpt_action_sharepoint_doc.ipynb
  date: 2024-05-24
  authors:
    - maxreid-openai
  tags:
    - completions
    - chatgpt

- title: GPT Actions library - Sharepoint (Return Text)
  path: examples/chatgpt/gpt_actions_library/gpt_action_sharepoint_text.ipynb
  date: 2024-05-24
  authors:
    - maxreid-openai
  tags:
    - completions
    - chatgpt

- title: GPT Actions library (Middleware) - Azure Functions
  path: examples/chatgpt/gpt_actions_library/gpt_middleware_azure_function.ipynb
  date: 2024-05-24
  authors:
    - maxreid-openai
  tags:
    - completions
    - chatgpt
    
- title: GPT Actions library - Canvas LMS
  path: examples/chatgpt/gpt_actions_library/gpt_action_canvaslms.ipynb
  date: 2024-07-17
  authors:
    - keelan-openai
  tags:
    - gpt-actions-library
    - chatgpt

- title: GPT Actions library - Salesforce
  path: examples/chatgpt/gpt_actions_library/gpt_action_salesforce.ipynb
  date: 2024-07-18
  authors:
    - aa-openai
  tags:
    - gpt-actions-library
    - chatgpt
  
<<<<<<< HEAD
  - title: GPT Actions library - Box
  path: examples/chatgpt/gpt_actions_library/gpt_action_box.ipynb
  date: 2024-08-02
  authors:
    - keelan-openai
=======
- title: GPT Actions library - Gmail
  path: examples/chatgpt/gpt_actions_library/gpt_action_gmail.ipynb
  date: 2024-07-24
  authors:
    - alwestmo-openai
  tags:
    - gpt-actions-library
    - chatgpt
    
- title: GPT Actions library - Jira
  path: examples/chatgpt/gpt_actions_library/gpt_action_jira.ipynb
  date: 2024-07-24
  authors:
    - rupert-openai
  tags:
    - gpt-actions-library
    - chatgpt

- title: GPT Actions library - Notion
  path: examples/chatgpt/gpt_actions_library/gpt_action_notion.ipynb
  date: 2024-07-25
  authors:
    - dan-openai
  tags:
    - gpt-actions-library
    - chatgpt

- title: GPT Actions library - Confluence
  path: examples/chatgpt/gpt_actions_library/gpt_action_confluence.ipynb
  date: 2024-07-31
  authors:
    - eszuhany-openai
  tags:
    - gpt-actions-library
    - chatgpt

- title: GPT Actions library - SQL Database
  path: examples/chatgpt/gpt_actions_library/gpt_action_sql_database.ipynb
  date: 2024-07-31
  authors:
    - evanweiss-openai
>>>>>>> ea2e49e5
  tags:
    - gpt-actions-library
    - chatgpt<|MERGE_RESOLUTION|>--- conflicted
+++ resolved
@@ -1418,14 +1418,7 @@
   tags:
     - gpt-actions-library
     - chatgpt
-  
-<<<<<<< HEAD
-  - title: GPT Actions library - Box
-  path: examples/chatgpt/gpt_actions_library/gpt_action_box.ipynb
-  date: 2024-08-02
-  authors:
-    - keelan-openai
-=======
+
 - title: GPT Actions library - Gmail
   path: examples/chatgpt/gpt_actions_library/gpt_action_gmail.ipynb
   date: 2024-07-24
@@ -1467,7 +1460,12 @@
   date: 2024-07-31
   authors:
     - evanweiss-openai
->>>>>>> ea2e49e5
+
+- title: GPT Actions library - Box
+  path: examples/chatgpt/gpt_actions_library/gpt_action_box.ipynb
+  date: 2024-08-02
+  authors:
+    - keelan-openai
   tags:
     - gpt-actions-library
     - chatgpt