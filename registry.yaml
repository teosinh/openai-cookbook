--- conflicted
+++ resolved
@@ -1361,21 +1361,21 @@
   tags:
     - gpt-actions-library
     - chatgpt
-<<<<<<< HEAD
     
 - title: GPT Actions library - Canvas LMS
   path: examples/chatgpt/gpt_actions_library/gpt_action_canvaslms.ipynb
   date: 2024-07-17
   authors:
     - keelan-openai
-=======
+  tags:
+    - gpt-actions-library
+    - chatgpt
 
 - title: GPT Actions library - Salesforce
   path: examples/chatgpt/gpt_actions_library/gpt_action_salesforce.ipynb
   date: 2024-07-18
   authors:
     - aa-openai
->>>>>>> c9dc5942
   tags:
     - gpt-actions-library
     - chatgpt