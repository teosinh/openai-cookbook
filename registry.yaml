--- conflicted
+++ resolved
@@ -1645,10 +1645,14 @@
     - completions
     - audio
 
-<<<<<<< HEAD
 - title: GPT Actions library - GitHub
   path: examples/chatgpt/gpt_actions_library/gpt_action_github.md
-=======
+  date: 2024-10-23
+  authors: 
+    - alwell-kevin
+  tags:
+    - gpt-actions-library
+    - chatgpt
 
 - title: Realtime audio streaming to the Realtime platform with websockets
   path: examples/realtime/ws_realtime_audio_stream_with_mac.mdx
@@ -1656,18 +1660,14 @@
   authors:
     - alwell-kevin
   tags:
+    - audio
     - realtime
 
 - title: Realtime audio streaming to the Realtime platform with npm module
   path: examples/realtime/npm_client_realtime_audio_stream_with_mac.mdx
->>>>>>> 2e619797
   date: 2024-10-23
   authors:
     - alwell-kevin
   tags:
-<<<<<<< HEAD
-    - gpt-actions-library
-    - chatgpt
-=======
-    - realtime
->>>>>>> 2e619797
+    - audio
+    - realtime