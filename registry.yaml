--- conflicted
+++ resolved
@@ -1448,7 +1448,15 @@
     - gpt-actions-library
     - chatgpt
 
-<<<<<<< HEAD
+- title: GPT Actions library - SQL Database
+  path: examples/chatgpt/gpt_actions_library/gpt_action_sql_database.ipynb
+  date: 2024-07-31
+  authors:
+    - evanweiss-openai
+  tags:
+    - gpt-actions-library
+    - chatgpt
+
 - title: GCP BigQuery Vector Search with GCP Functions and GPT Actions in ChatGPT
   path: examples/chatgpt/rag-quickstart/gcp/Getting_started_with_bigquery_vector_search_and_openai.ipynb
   date: 2024-08-02
@@ -1460,15 +1468,6 @@
     - chatgpt
     - tiktoken
     - completions
-=======
-- title: GPT Actions library - SQL Database
-  path: examples/chatgpt/gpt_actions_library/gpt_action_sql_database.ipynb
-  date: 2024-07-31
-  authors:
-    - evanweiss-openai
-  tags:
-    - gpt-actions-library
-    - chatgpt
 
 - title: GPT Actions library - Zapier
   path: examples/chatgpt/gpt_actions_library/gpt_action_zapier.ipynb
@@ -1496,5 +1495,4 @@
     - katiagg
   tags:
     - completions
-    - functions
->>>>>>> 3f85e94f
+    - functions