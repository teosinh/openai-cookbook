--- conflicted
+++ resolved
@@ -1627,7 +1627,33 @@
   tags:
     - completions
 
-<<<<<<< HEAD
+- title: Leveraging model distillation to fine-tune a model
+  path: examples/Leveraging_model_distillation_to_fine-tune_a_model.ipynb
+  date: 2024-10-16
+  authors:
+    - pap-openai
+  tags:
+    - completions
+    - fine-tuning
+
+- title: Voice Translation into Different Languages
+  path: examples/voice_solutions/voice_translation_into_different_languages_using_GPT-4o.ipynb
+  date: 2024-10-21
+  authors:
+    - msingh-openai
+  tags:
+    - completions
+    - audio
+
+- title: GPT Actions library - GitHub
+  path: examples/chatgpt/gpt_actions_library/gpt_action_github.md
+  date: 2024-10-23
+  authors:
+    - alwell-kevin
+  tags:
+    - gpt-actions-library
+    - chatgpt
+
 - title: Custom LLM as a Judge to Detect Hallucinations with Braintrust
   path: examples/Custom-LLM-as-a-Judge.ipynb
   date: 2024-10-14
@@ -1636,32 +1662,4 @@
     - shyamal-anadkat
   tags:
     - evals
-    - completions
-=======
-- title: Leveraging model distillation to fine-tune a model
-  path: examples/Leveraging_model_distillation_to_fine-tune_a_model.ipynb
-  date: 2024-10-16
-  authors:
-    - pap-openai
-  tags:
-    - completions
-    - fine-tuning
-
-- title: Voice Translation into Different Languages
-  path: examples/voice_solutions/voice_translation_into_different_languages_using_GPT-4o.ipynb
-  date: 2024-10-21
-  authors:
-    - msingh-openai
-  tags:
-    - completions
-    - audio
-
-- title: GPT Actions library - GitHub
-  path: examples/chatgpt/gpt_actions_library/gpt_action_github.md
-  date: 2024-10-23
-  authors:
-    - alwell-kevin
-  tags:
-    - gpt-actions-library
-    - chatgpt
->>>>>>> 3b06deed
+    - completions