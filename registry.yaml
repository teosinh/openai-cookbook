# yaml-language-server: $schema=./.github/registry_schema.json

# This file is used to generate cookbook.openai.com. It specifies which paths we
# should build pages for, and indicates metadata such as tags, creation date and
# authors for each page.

- title: Using logprobs
  path: examples/Using_logprobs.ipynb
  date: 2023-12-20
  authors:
    - jhills20
    - shyamal-anadkat
  tags:
    - completions

- title: Creating slides with the Assistants API and DALL·E 3
  path: examples/Creating_slides_with_Assistants_API_and_DALL-E3.ipynb
  date: 2023-12-08
  authors:
    - jhills20
  tags:
    - assistants
    - dall-e

- title: Data preparation and analysis for chat model fine-tuning
  path: examples/Chat_finetuning_data_prep.ipynb
  date: 2023-08-22
  authors:
    - mwu1993
    - simonpfish
  tags:
    - completions
    - tiktoken
    - fine-tuning

- title: Classification using embeddings
  path: examples/Classification_using_embeddings.ipynb
  date: 2022-07-11
  authors:
    - ted-at-openai
    - logankilpatrick
  tags:
    - embeddings

- title: Clustering
  path: examples/Clustering.ipynb
  date: 2022-03-10
  authors:
    - BorisPower
    - ted-at-openai
    - logankilpatrick
  tags:
    - embeddings

- title: Clustering for transaction classification
  path: examples/Clustering_for_transaction_classification.ipynb
  date: 2022-10-20
  authors:
    - colin-openai
    - ted-at-openai
  tags:
    - embeddings
    - completions

- title: Code search using embeddings
  path: examples/Code_search_using_embeddings.ipynb
  date: 2022-03-10
  authors:
    - BorisPower
    - logankilpatrick
    - eli64s
  tags:
    - embeddings

- title: Customizing embeddings
  path: examples/Customizing_embeddings.ipynb
  date: 2022-03-10
  authors:
    - ted-at-openai
    - BorisPower
  tags:
    - embeddings

- title: Embedding Wikipedia articles for search
  path: examples/Embedding_Wikipedia_articles_for_search.ipynb
  date: 2023-04-14
  authors:
    - ted-at-openai
  tags:
    - embeddings
    - completions

- title: Embedding texts that are longer than the model's maximum context length
  path: examples/Embedding_long_inputs.ipynb
  date: 2023-01-18
  authors:
    - filipeabperes
  tags:
    - embeddings
    - tiktoken

- title: Long document content extraction
  path: examples/Entity_extraction_for_long_documents.ipynb
  date: 2023-02-20
  authors:
    - colin-openai
  tags:
    - completions

- title: Fine tuning classification example
  path: examples/Fine-tuned_classification.ipynb
  date: 2022-03-10
  authors:
    - BorisPower
  tags:
    - completions
    - fine-tuning

- title: >-
    Function calling for nearby places: Leveraging the Google Places API and
    customer profiles
  path: examples/Function_calling_finding_nearby_places.ipynb
  date: 2023-08-11
  authors:
    - prestontuggle
  tags:
    - completions
    - functions

- title: Using embeddings
  path: examples/Using_embeddings.ipynb
  date: 2022-03-10
  authors:
    - BorisPower
    - ted-at-openai
    - logankilpatrick
    - jbeutler-openai
  tags:
    - embeddings

- title: How to build a tool-using agent with LangChain
  path: examples/How_to_build_a_tool-using_agent_with_Langchain.ipynb
  date: 2023-05-02
  authors:
    - colin-openai
  tags:
    - completions
    - embeddings
    - agents

- title: How to use functions with a knowledge base
  path: examples/How_to_call_functions_for_knowledge_retrieval.ipynb
  date: 2023-06-14
  authors:
    - colin-openai
  tags:
    - completions
    - functions

- title: How to call functions with chat models
  path: examples/How_to_call_functions_with_chat_models.ipynb
  date: 2023-06-13
  authors:
    - colin-openai
    - joe-at-openai
  tags:
    - completions
    - functions

- title: How to count tokens with Tiktoken
  path: examples/How_to_count_tokens_with_tiktoken.ipynb
  date: 2022-12-16
  authors:
    - ted-at-openai
  tags:
    - tiktoken
    - completions

- title: How to fine-tune chat models
  path: examples/How_to_finetune_chat_models.ipynb
  date: 2024-07-23
  authors:
    - simonpfish
    - shyamal-anadkat
  tags:
    - completions
    - fine-tuning

- title: How to format inputs to ChatGPT models
  path: examples/How_to_format_inputs_to_ChatGPT_models.ipynb
  date: 2023-03-01
  authors:
    - ted-at-openai
  tags:
    - completions
    - tiktoken

- title: How to handle rate limits
  path: examples/How_to_handle_rate_limits.ipynb
  date: 2022-09-10
  authors:
    - ted-at-openai
  tags:
    - completions
    - embeddings

- title: How to stream completions
  path: examples/How_to_stream_completions.ipynb
  date: 2022-09-02
  authors:
    - ted-at-openai
  tags:
    - completions

- title: Multiclass Classification for Transactions
  path: examples/Multiclass_classification_for_transactions.ipynb
  date: 2022-10-20
  authors:
    - colin-openai
  tags:
    - embeddings
    - completions

- title: Get embeddings from dataset
  path: examples/Get_embeddings_from_dataset.ipynb
  date: 2022-03-10
  authors:
    - BorisPower
    - ted-at-openai
  tags:
    - embeddings

- title: Question answering using a search API and re-ranking
  path: examples/Question_answering_using_a_search_API.ipynb
  date: 2023-06-16
  authors:
    - simonpfish
    - ted-at-openai
  tags:
    - embeddings
    - completions

- title: Question answering using embeddings-based search
  path: examples/Question_answering_using_embeddings.ipynb
  date: 2022-06-10
  authors:
    - ted-at-openai
    - MikeHeaton
  tags:
    - embeddings
    - completions

- title: Recommendation using embeddings and nearest neighbor search
  path: examples/Recommendation_using_embeddings.ipynb
  date: 2022-03-10
  authors:
    - ted-at-openai
    - BorisPower
    - logankilpatrick
  tags:
    - embeddings

- title: Regression using the embeddings
  path: examples/Regression_using_embeddings.ipynb
  date: 2022-03-10
  authors:
    - BorisPower
    - ted-at-openai
    - logankilpatrick
  tags:
    - embeddings

- title: Search reranking with cross-encoders
  path: examples/Search_reranking_with_cross-encoders.ipynb
  date: 2023-06-28
  authors:
    - colin-openai
  tags:
    - embeddings
    - completions

- title: Semantic text search using embeddings
  path: examples/Semantic_text_search_using_embeddings.ipynb
  date: 2022-03-10
  authors:
    - BorisPower
    - ted-at-openai
    - logankilpatrick
  tags:
    - embeddings

- title: Unit test writing using a multi-step prompt
  path: examples/Unit_test_writing_using_a_multi-step_prompt.ipynb
  date: 2022-11-15
  authors:
    - ted-at-openai
  tags:
    - completions

- title: Unit test writing using a multi-step prompt with legacy Completions
  path: >-
    examples/Unit_test_writing_using_a_multi-step_prompt_with_older_completions_API.ipynb
  date: 2023-05-19
  authors:
    - ted-at-openai
  tags:
    - completions

- title: User and product embeddings
  path: examples/User_and_product_embeddings.ipynb
  date: 2022-03-10
  authors:
    - BorisPower
  tags:
    - embeddings

- title: Visualizing the embeddings in 2D
  path: examples/Visualizing_embeddings_in_2D.ipynb
  date: 2022-03-10
  authors:
    - BorisPower
    - ted-at-openai
  tags:
    - embeddings

- title: Visualizing embeddings in 3D
  path: examples/Visualizing_embeddings_in_3D.ipynb
  date: 2022-03-10
  authors:
    - BorisPower
    - ted-at-openai
  tags:
    - embeddings

- title: Visualizing embeddings in Weights and Biases
  path: examples/third_party/Visualizing_embeddings_in_wandb.ipynb
  date: 2023-02-01
  authors:
    - scottire
  tags:
    - embeddings

- title: Visualizing embeddings in Atlas
  path: examples/third_party/Visualizing_embeddings_with_Atlas.ipynb
  date: 2023-03-28
  authors:
    - AndriyMulyar
    - TDulka
  tags:
    - embeddings

- title: "Addressing transcription misspellings: prompt vs post-processing"
  path: examples/Whisper_correct_misspelling.ipynb
  date: 2023-08-11
  authors:
    - prestontuggle
  tags:
    - whisper
    - completions

- title: "Enhancing Whisper transcriptions: pre- & post-processing techniques"
  path: examples/Whisper_processing_guide.ipynb
  date: 2023-08-11
  authors:
    - prestontuggle
  tags:
    - whisper

- title: Whisper prompting guide
  path: examples/Whisper_prompting_guide.ipynb
  date: 2023-06-27
  authors:
    - prestontuggle
  tags:
    - whisper
    - completions

- title: Zero-shot classification with embeddings
  path: examples/Zero-shot_classification_with_embeddings.ipynb
  date: 2022-03-10
  authors:
    - BorisPower
    - ted-at-openai
    - logankilpatrick
  tags:
    - embeddings

- title: Azure Chat Completions example (preview)
  path: examples/azure/chat.ipynb
  date: 2023-03-28
  authors:
    - cmurtz-msft
    - glecaros
    - kristapratico
  tags:
    - completions

- title: Azure Chat Completion models with your own data (preview)
  path: examples/azure/chat_with_your_own_data.ipynb
  date: 2023-09-11
  authors:
    - kristapratico
  tags:
    - completions

- title: Azure embeddings example
  path: examples/azure/embeddings.ipynb
  date: 2022-07-12
  authors:
    - ted-at-openai
    - cmurtz-msft
    - glecaros
    - kristapratico
  tags:
    - embeddings

- title: Azure functions example
  path: examples/azure/functions.ipynb
  date: 2023-07-21
  authors:
    - kristapratico
  tags:
    - completions
    - functions

- title: Translate a book writen in LaTeX from Slovenian into English
  path: examples/book_translation/translate_latex_book.ipynb
  date: 2022-03-10
  authors:
    - BorisPower
  tags:
    - completions
    - tiktoken

- title: How to create dynamic masks with DALL·E and Segment Anything
  path: >-
    examples/dalle/How_to_create_dynamic_masks_with_DALL-E_and_Segment_Anything.ipynb
  date: 2023-05-19
  authors:
    - colin-openai
  tags:
    - dall-e

- title: How to use the DALL·E API
  path: examples/dalle/Image_generations_edits_and_variations_with_DALL-E.ipynb
  date: 2022-11-04
  authors:
    - ted-at-openai
  tags:
    - dall-e

- title: How to evaluate a summarization task
  path: examples/evaluation/How_to_eval_abstractive_summarization.ipynb
  date: 2023-08-16
  authors:
    - shyamal-anadkat
    - simonpfish
  tags:
    - embeddings
    - completions

- title: Getting Started with OpenAI Evals
  path: examples/evaluation/Getting_Started_with_OpenAI_Evals.ipynb
  date: 2024-03-21
  authors:
    - royziv11
    - shyamal-anadkat
  tags:
    - completions

- title: Developing Hallucination Guardrails
  path: examples/Developing_hallucination_guardrails.ipynb
  date: 2024-05-29
  authors:
    - royziv11
  tags:
    - guardrails

- title: Fine-Tuned Q&A - collect data
  path: examples/fine-tuned_qa/olympics-1-collect-data.ipynb
  date: 2022-03-10
  authors:
    - ted-at-openai
    - BorisPower
  tags:
    - embeddings
    - completions
    - fine-tuning

- title: Fine-Tuned Q&A - create Q&A
  path: examples/fine-tuned_qa/olympics-2-create-qa.ipynb
  date: 2022-03-10
  authors:
    - ted-at-openai
    - BorisPower
  tags:
    - embeddings
    - completions
    - fine-tuning

- title: Fine-Tuned Q&A - train
  path: examples/fine-tuned_qa/olympics-3-train-qa.ipynb
  date: 2022-03-10
  authors:
    - ted-at-openai
    - BorisPower
  tags:
    - completions
    - embeddings
    - fine-tuning

- title: Visualizing the embeddings in Kangas
  path: examples/third_party/Visualizing_embeddings_in_Kangas.ipynb
  date: 2023-07-11
  authors:
    - dsblank
  tags:
    - embeddings

- title: Financial document analysis with LlamaIndex
  path: >-
    examples/third_party/financial_document_analysis_with_llamaindex.ipynb
  date: 2023-06-22
  authors:
    - Disiok
  tags:
    - embeddings
    - completions

- title: Vector databases
  path: examples/vector_databases/README.md
  date: 2023-06-28
  authors:
    - colin-openai
    - moizsajid
  tags:
    - embeddings

- title: Using PolarDB-PG as a vector database for OpenAI embeddings
  path: >-
    examples/vector_databases/PolarDB/Getting_started_with_PolarDB_and_OpenAI.ipynb
  date: 2023-07-11
  authors:
    - liuchengshan-lcs
  tags:
    - embeddings

- title: Semantic search with SingleStoreDB
  path: >-
    examples/vector_databases/SingleStoreDB/OpenAI_wikipedia_semantic_search.ipynb
  date: 2023-05-22
  authors:
    - arno756
  tags:
    - completions
    - embeddings

- title: SingleStoreDB
  path: examples/vector_databases/SingleStoreDB/README.md
  date: 2023-05-22
  authors:
    - arno756
  tags:
    - embeddings
    - completions

- title: Using AnalyticDB as a vector database for OpenAI embeddings
  path: >-
    examples/vector_databases/analyticdb/Getting_started_with_AnalyticDB_and_OpenAI.ipynb
  date: 2023-04-06
  authors:
    - wangxuqi
  tags:
    - embeddings

- title: Question answering with Langchain, AnalyticDB and OpenAI
  path: >-
    examples/vector_databases/analyticdb/QA_with_Langchain_AnalyticDB_and_OpenAI.ipynb
  date: 2023-05-05
  authors:
    - wangxuqi
  tags:
    - embeddings
    - tiktoken

- title: Azure AI Search as a vector database for OpenAI embeddings
  path: >-
    examples/vector_databases/azuresearch/Getting_started_with_azure_ai_search_and_openai.ipynb
  date: 2023-09-11
  authors:
    - farzad528
  tags:
    - embeddings

- title: Philosophy with vector embeddings, OpenAI and Cassandra / Astra DB
  path: examples/vector_databases/cassandra_astradb/Philosophical_Quotes_CQL.ipynb
  date: 2023-08-29
  authors:
    - hemidactylus
  tags:
    - embeddings
    - completions

- title: Philosophy with vector embeddings, OpenAI and Cassandra / Astra DB
  path: >-
    examples/vector_databases/cassandra_astradb/Philosophical_Quotes_cassIO.ipynb
  date: 2023-08-29
  authors:
    - hemidactylus
  tags:
    - embeddings
    - completions

- title: Cassandra / Astra DB
  path: examples/vector_databases/cassandra_astradb/README.md
  date: 2023-08-29
  authors:
    - hemidactylus
  tags:
    - embeddings

- title: Using Chroma for embeddings search
  path: examples/vector_databases/chroma/Using_Chroma_for_embeddings_search.ipynb
  date: 2023-06-28
  authors:
    - colin-openai
    - atroyn
  tags:
    - embeddings

- title: Robust question answering with Chroma and OpenAI
  path: examples/vector_databases/chroma/hyde-with-chroma-and-openai.ipynb
  date: 2023-04-06
  authors:
    - atroyn
  tags:
    - embeddings
    - completions

- title: Elasticsearch
  path: examples/vector_databases/elasticsearch/README.md
  date: 2023-08-29
  authors:
    - leemthompo
  tags:
    - embeddings
    - completions

- title: Retrieval augmented generation using Elasticsearch and OpenAI
  path: >-
    examples/vector_databases/elasticsearch/elasticsearch-retrieval-augmented-generation.ipynb
  date: 2023-08-29
  authors:
    - leemthompo
  tags:
    - embeddings
    - completions

- title: Semantic search using Elasticsearch and OpenAI
  path: examples/vector_databases/elasticsearch/elasticsearch-semantic-search.ipynb
  date: 2023-08-29
  authors:
    - leemthompo
  tags:
    - embeddings
    - completions

- title: Using Hologres as a vector database for OpenAI embeddings
  path: >-
    examples/vector_databases/hologres/Getting_started_with_Hologres_and_OpenAI.ipynb
  date: 2023-05-19
  authors:
    - zcgeng
  tags:
    - embeddings

- title: Kusto as a vector database for embeddings
  path: >-
    examples/vector_databases/kusto/Getting_started_with_kusto_and_openai_embeddings.ipynb
  date: 2023-05-10
  authors:
    - Anshul Sharma
  tags:
    - embeddings

- title: Kusto as a vector database
  path: examples/vector_databases/kusto/README.md
  date: 2023-05-10
  authors:
    - Anshul Sharma
  tags:
    - embeddings

- title: Filtered search with Milvus and OpenAI
  path: >-
    examples/vector_databases/milvus/Filtered_search_with_Milvus_and_OpenAI.ipynb
  date: 2023-03-28
  authors:
    - filip-halt
  tags:
    - embeddings

- title: Getting started with Milvus and OpenAI
  path: >-
    examples/vector_databases/milvus/Getting_started_with_Milvus_and_OpenAI.ipynb
  date: 2023-03-28
  authors:
    - filip-halt
  tags:
    - embeddings

- title: Using MyScale as a vector database for OpenAI embeddings
  path: >-
    examples/vector_databases/myscale/Getting_started_with_MyScale_and_OpenAI.ipynb
  date: 2023-05-01
  authors:
    - melovy
  tags:
    - embeddings

- title: Using MyScale for embeddings search
  path: examples/vector_databases/myscale/Using_MyScale_for_embeddings_search.ipynb
  date: 2023-06-28
  authors:
    - colin-openai
  tags:
    - embeddings

- title: Retrieval augmentation for GPT-4 using Pinecone
  path: examples/vector_databases/pinecone/GPT4_Retrieval_Augmentation.ipynb
  date: 2023-03-24
  authors:
    - jamescalam
  tags:
    - embeddings
    - completions
    - tiktoken

- title: Retrieval augmented generative question answering with Pinecone
  path: examples/vector_databases/pinecone/Gen_QA.ipynb
  date: 2023-02-07
  authors:
    - jamescalam
  tags:
    - embeddings
    - completions

- title: Pinecone vector database
  path: examples/vector_databases/pinecone/README.md
  date: 2023-03-24
  authors:
    - jamescalam
  tags:
    - embeddings
    - completions

- title: Semantic search with Pinecone and OpenAI
  path: examples/vector_databases/pinecone/Semantic_Search.ipynb
  date: 2023-03-24
  authors:
    - jamescalam
  tags:
    - embeddings

- title: Using Pinecone for embeddings search
  path: >-
    examples/vector_databases/pinecone/Using_Pinecone_for_embeddings_search.ipynb
  date: 2023-06-28
  authors:
    - colin-openai
  tags:
    - embeddings

- title: Using Qdrant as a vector database for OpenAI embeddings
  path: >-
    examples/vector_databases/qdrant/Getting_started_with_Qdrant_and_OpenAI.ipynb
  date: 2023-02-16
  authors:
    - kacperlukawski
  tags:
    - embeddings

- title: Question answering with Langchain, Qdrant and OpenAI
  path: examples/vector_databases/qdrant/QA_with_Langchain_Qdrant_and_OpenAI.ipynb
  date: 2023-02-16
  authors:
    - kacperlukawski
  tags:
    - embeddings

- title: Using Qdrant for embeddings search
  path: examples/vector_databases/qdrant/Using_Qdrant_for_embeddings_search.ipynb
  date: 2023-06-28
  authors:
    - colin-openai
    - kacperlukawski
  tags:
    - embeddings

- title: Redis
  path: examples/vector_databases/redis/README.md
  date: 2023-02-13
  authors:
    - Spartee
  tags:
    - embeddings
    - completions

- title: Using Redis for embeddings search
  path: examples/vector_databases/redis/Using_Redis_for_embeddings_search.ipynb
  date: 2023-06-28
  authors:
    - colin-openai
  tags:
    - embeddings

- title: Using Redis as a vector database with OpenAI
  path: examples/vector_databases/redis/getting-started-with-redis-and-openai.ipynb
  date: 2023-02-13
  authors:
    - Spartee
  tags:
    - embeddings

- title: Running hybrid VSS queries with Redis and OpenAI
  path: examples/vector_databases/redis/redis-hybrid-query-examples.ipynb
  date: 2023-05-11
  authors:
    - Michael Yuan
  tags:
    - embeddings

- title: Redis vectors as JSON with OpenAI
  path: examples/vector_databases/redis/redisjson/redisjson.ipynb
  date: 2023-05-10
  authors:
    - Michael Yuan
  tags:
    - embeddings

- title: Redis as a context store with Chat Completions
  path: examples/vector_databases/redis/redisqna/redisqna.ipynb
  date: 2023-05-11
  authors:
    - Michael Yuan
  tags:
    - completions
    - embeddings

- title: Using Tair as a vector database for OpenAI embeddings
  path: examples/vector_databases/tair/Getting_started_with_Tair_and_OpenAI.ipynb
  date: 2023-09-11
  authors:
    - dongqqcom
  tags:
    - embeddings

- title: Question answering with Langchain, Tair and OpenAI
  path: examples/vector_databases/tair/QA_with_Langchain_Tair_and_OpenAI.ipynb
  date: 2023-09-11
  authors:
    - dongqqcom
  tags:
    - embeddings
    - tiktoken
    - completions

- title: Typesense
  path: examples/vector_databases/typesense/README.md
  date: 2023-04-13
  authors:
    - jasonbosco
  tags:
    - embeddings

- title: Using Typesense for embeddings search
  path: >-
    examples/vector_databases/typesense/Using_Typesense_for_embeddings_search.ipynb
  date: 2023-06-28
  authors:
    - colin-openai
  tags:
    - embeddings

- title: Weaviate <> OpenAI
  path: examples/vector_databases/weaviate/README.md
  date: 2023-02-13
  authors:
    - colin-openai
  tags:
    - embeddings

- title: Using Weaviate for embeddings search
  path: >-
    examples/vector_databases/weaviate/Using_Weaviate_for_embeddings_search.ipynb
  date: 2023-06-28
  authors:
    - colin-openai
  tags:
    - embeddings

- title: Using Weaviate with generative OpenAI module for generative search
  path: >-
    examples/vector_databases/weaviate/generative-search-with-weaviate-and-openai.ipynb
  date: 2023-05-22
  authors:
    - sebawita
  tags:
    - embeddings
    - completions

- title: Using Weaviate with OpenAI vectorize module for embeddings search
  path: >-
    examples/vector_databases/weaviate/getting-started-with-weaviate-and-openai.ipynb
  date: 2023-02-13
  authors:
    - colin-openai
  tags:
    - embeddings

- title: Using Weaviate with OpenAI vectorize module for hybrid search
  path: >-
    examples/vector_databases/weaviate/hybrid-search-with-weaviate-and-openai.ipynb
  date: 2023-02-13
  authors:
    - colin-openai
  tags:
    - embeddings

- title: Question Answering in Weaviate with OpenAI Q&A module
  path: >-
    examples/vector_databases/weaviate/question-answering-with-weaviate-and-openai.ipynb
  date: 2023-02-13
  authors:
    - colin-openai
  tags:
    - embeddings
    - completions

- title: Filtered Search with Zilliz and OpenAI
  path: >-
    examples/vector_databases/zilliz/Filtered_search_with_Zilliz_and_OpenAI.ipynb
  date: 2023-03-28
  authors:
    - filip-halt
  tags:
    - embeddings

- title: Getting Started with Zilliz and OpenAI
  path: >-
    examples/vector_databases/zilliz/Getting_started_with_Zilliz_and_OpenAI.ipynb
  date: 2023-03-28
  authors:
    - filip-halt
  tags:
    - embeddings

- title: Techniques to improve reliability
  path: articles/techniques_to_improve_reliability.md
  redirects:
    - techniques_to_improve_reliability
  date: 2022-09-12
  authors:
    - ted-at-openai
  tags:
    - completions

- title: How to work with large language models
  path: articles/how_to_work_with_large_language_models.md
  redirects:
    - how_to_work_with_large_language_models
  date: 2023-01-20
  authors:
    - ted-at-openai
  tags:
    - completions

- title: Use cases for embeddings
  path: articles/text_comparison_examples.md
  redirects:
    - text_comparison_examples
  date: 2023-01-20
  authors:
    - ted-at-openai
  tags:
    - embeddings

- title: Related resources from around the web
  path: articles/related_resources.md
  redirects:
    - related_resources
  date: 2023-01-20
  authors:
    - ted-at-openai
    - simonpfish
  tags:
    - completions
    - embeddings

- title: Fine-Tuning for retrieval augmented generation (RAG) with Qdrant
  path: examples/fine-tuned_qa/ft_retrieval_augmented_generation_qdrant.ipynb
  date: 2023-09-04
  authors:
    - NirantK
  tags:
    - completions
    - embeddings
    - fine-tuning

- title: How to automate AWS tasks with function calling
  path: examples/third_party/How_to_automate_S3_storage_with_functions.ipynb
  date: 2023-09-27
  authors:
    - Barqawiz
  tags:
    - completions
    - embeddings
    - functions

- title: Neon as a vector database
  path: examples/vector_databases/neon/README.md
  date: 2023-09-28
  authors:
    - Barqawiz
  tags:
    - embeddings

- title: Vector similarity search using Neon Postgres
  path: examples/vector_databases/neon/neon-postgres-vector-search-pgvector.ipynb
  date: 2023-09-28
  authors:
    - danieltprice
  tags:
    - embeddings

- title: Question answering with LangChain, Deep Lake, & OpenAI
  path: examples/vector_databases/deeplake/deeplake_langchain_qa.ipynb
  date: 2023-09-30
  authors:
    - FayazRahman
  tags:
    - embeddings

- title: Fine-tuning OpenAI models with Weights & Biases
  path: examples/third_party/GPT_finetuning_with_wandb.ipynb
  date: 2023-10-04
  authors:
    - ash0ts
  tags:
    - tiktoken
    - completions
    - fine-tuning

- title: OpenAI API Monitoring with Weights & Biases Weave
  path: examples/third_party/Openai_monitoring_with_wandb_weave.ipynb
  date: 2023-10-04
  authors:
    - ash0ts
  tags:
    - tiktoken
    - completions

- title: How to build an agent with the OpenAI Node.js SDK
  path: examples/How_to_build_an_agent_with_the_node_sdk.mdx
  date: 2023-10-05
  authors:
    - perborgen
  tags:
    - completions
    - functions
    - agents

- title: Named Entity Recognition to Enrich Text
  path: examples/Named_Entity_Recognition_to_enrich_text.ipynb
  date: 2023-10-20
  authors:
    - dcarpintero
  tags:
    - completions
    - functions

- title: What makes documentation good
  path: articles/what_makes_documentation_good.md
  redirects:
    - what_makes_documentation_good
  date: 2023-09-01
  authors:
    - ted-at-openai
  tags: []

- title: Function calling with an OpenAPI specification
  path: examples/Function_calling_with_an_OpenAPI_spec.ipynb
  date: 2023-10-15
  authors:
    - shyamal-anadkat
    - simonpfish
  tags:
    - completions
    - functions

- title: Fine tuning for function calling
  path: examples/Fine_tuning_for_function_calling.ipynb
  date: 2023-11-07
  authors:
    - jhills20
    - ibigio
    - shyamal-anadkat
    - teomusatoiu
  tags:
    - completions
    - functions
    - fine-tuning

- title: Processing and narrating a video with GPT's visual capabilities and the TTS API
  path: examples/GPT_with_vision_for_video_understanding.ipynb
  date: 2023-11-06
  authors:
    - cathykc
  tags:
    - completions
    - vision
    - speech

- title: What's new with DALL·E 3?
  path: articles/what_is_new_with_dalle_3.mdx
  date: 2023-11-06
  authors:
    - 0hq
  tags:
    - dall-e

- title: How to make your completions outputs consistent with the new seed parameter
  path: examples/Reproducible_outputs_with_the_seed_parameter.ipynb
  date: 2023-11-06
  authors:
    - shyamal-anadkat
  tags:
    - completions

- title: Assistants API Overview (Python SDK)
  path: examples/Assistants_API_overview_python.ipynb
  date: 2023-11-10
  authors:
    - ibigio
  tags:
    - assistants
    - functions

- title: "Orchestrating Agents: Routines and Handoffs"
  path: examples/Orchestrating_agents.ipynb
  date: 2024-10-10
  authors:
    - ibigio
  tags:
    - completions
    - functions
    - agents

- title: MongoDB Atlas Vector Search
  path: examples/vector_databases/mongodb_atlas/README.md
  date: 2023-11-21
  authors:
    - prakul
  tags:
    - embeddings
    - completions

- title: Semantic search using MongoDB Atlas Vector Search and OpenAI
  path: examples/vector_databases/mongodb_atlas/semantic_search_using_mongodb_atlas_vector_search.ipynb
  date: 2023-11-21
  authors:
    - prakul
  tags:
    - embeddings
    - completions

- title: Evaluate RAG with LlamaIndex
  path: examples/evaluation/Evaluate_RAG_with_LlamaIndex.ipynb
  date: 2023-11-06
  authors:
    - Ravi Theja
  tags:
    - embeddings
    - completions

- title: RAG with a Graph database
  path: examples/RAG_with_graph_db.ipynb
  date: 2023-12-08
  authors:
    - katiagg
  tags:
    - embeddings
    - completions

- title: Supabase Vector Database
  path: examples/vector_databases/supabase/README.md
  date: 2023-12-04
  authors:
    - ggrn
  tags:
    - embeddings

- title: Semantic search using Supabase Vector
  path: examples/vector_databases/supabase/semantic-search.mdx
  date: 2023-12-04
  authors:
    - ggrn
  tags:
    - embeddings

- title: How to implement LLM guardrails
  path: examples/How_to_use_guardrails.ipynb
  date: 2023-12-19
  authors:
    - colin-openai
  tags:
    - guardrails

- title: How to combine GPT4o mini with RAG to create a clothing matchmaker app
  path: examples/How_to_combine_GPT4o_with_RAG_Outfit_Assistant.ipynb
  date: 2024-07-18
  authors:
    - teomusatoiu
  tags:
    - vision
    - embeddings

- title: How to parse PDF docs for RAG
  path: examples/Parse_PDF_docs_for_RAG.ipynb
  date: 2024-02-28
  authors:
    - katiagg
  tags:
    - vision
    - embeddings

- title: Using GPT4o mini to tag and caption images
  path: examples/Tag_caption_images_with_GPT4V.ipynb
  date: 2024-07-18
  authors:
    - katiagg
  tags:
    - vision
    - embeddings

- title: How to use the moderation API
  path: examples/How_to_use_moderation.ipynb
  date: 2024-03-05
  authors:
    - teomusatoiu
  tags:
    - moderation

- title: Summarizing Long Documents
  path: examples/Summarizing_long_documents.ipynb
  date: 2024-04-19
  authors:
    - joe-at-openai
  tags:
    - chat

- title: Using GPT4 Vision with Function Calling
  path: examples/multimodal/Using_GPT4_Vision_With_Function_Calling.ipynb
  date: 2024-04-09
  authors:
    - shyamal-anadkat
  tags:
    - chat
    - vision

- title: Synthetic data generation (Part 1)
  path: examples/SDG1.ipynb
  date: 2024-04-10
  authors:
    - dylanra-openai
  tags:
    - completions

- title: CLIP embeddings to improve multimodal RAG with GPT-4 Vision
  path: examples/custom_image_embedding_search.ipynb
  date: 2024-04-10
  authors:
    - dylanra-openai
  tags:
    - vision
    - embeddings

- title: Batch processing with the Batch API
  path: examples/batch_processing.ipynb
  date: 2024-04-24
  authors:
    - katiagg
  tags:
    - batch
    - completions

- title: Using tool required for customer service
  path: examples/Using_tool_required_for_customer_service.ipynb
  date: 2024-05-01
  authors:
    - colin-openai
  tags:
    - completions
    - functions

- title: Introduction to GPT-4o and GPT-4o mini
  path: examples/gpt4o/introduction_to_gpt4o.ipynb
  date: 2024-07-18
  authors:
    - justonf
  tags:
    - completions
    - vision
    - whisper

- title: Azure AI Search with Azure Functions and GPT Actions in ChatGPT
  path: examples/chatgpt/rag-quickstart/azure/Azure_AI_Search_with_Azure_Functions_and_GPT_Actions_in_ChatGPT.ipynb
  date: 2024-07-08
  authors:
    - maxreid-openai
  tags:
    - embeddings
    - chatgpt
    - tiktoken
    - completions
    - chatgpt-and-api

- title: GPT Actions library - getting started
  path: examples/chatgpt/gpt_actions_library/.gpt_action_getting_started.ipynb
  date: 2024-07-09
  authors:
    - aaronwilkowitz-openai
  tags:
    - gpt-actions-library
    - chatgpt

- title: GPT Actions library - BigQuery
  path: examples/chatgpt/gpt_actions_library/gpt_action_bigquery.ipynb
  date: 2024-07-09
  authors:
    - aaronwilkowitz-openai
  tags:
    - gpt-actions-library
    - chatgpt
    - chatgpt-data

- title: Data Extraction and Transformation in ELT Workflows using GPT-4o as an OCR Alternative
  path: examples/Data_extraction_transformation.ipynb
  date: 2024-07-09
  authors:
    - charuj
  tags:
    - completions
    - vision

- title: GPT Actions library - Outlook
  path: examples/chatgpt/gpt_actions_library/gpt_action_outlook.ipynb
  date: 2024-07-15
  authors:
    - rupert-openai
  tags:
    - gpt-actions-library
    - chatgpt
    - chatgpt-communication

- title: GPT Actions library - Sharepoint (Return Docs)
  path: examples/chatgpt/gpt_actions_library/gpt_action_sharepoint_doc.ipynb
  date: 2024-05-24
  authors:
    - maxreid-openai
  tags:
    - gpt-actions-library
    - chatgpt
    - chatgpt-productivity

- title: GPT Actions library - Sharepoint (Return Text)
  path: examples/chatgpt/gpt_actions_library/gpt_action_sharepoint_text.ipynb
  date: 2024-05-24
  authors:
    - maxreid-openai
  tags:
    - gpt-actions-library
    - chatgpt
    - chatgpt-productivity

- title: GPT Actions library (Middleware) - Azure Functions
  path: examples/chatgpt/gpt_actions_library/gpt_middleware_azure_function.ipynb
  date: 2024-05-24
  authors:
    - maxreid-openai
  tags:
    - gpt-actions-library
    - chatgpt
    - chatgpt-middleware

- title: GPT Actions library - Canvas Learning Management System
  path: examples/chatgpt/gpt_actions_library/gpt_action_canvas.md
  date: 2024-09-17
  authors:
    - keelan-openai
    - joecasson-openai
  tags:
    - gpt-actions-library
    - chatgpt

- title: GPT Actions library - Salesforce
  path: examples/chatgpt/gpt_actions_library/gpt_action_salesforce.ipynb
  date: 2024-07-18
  authors:
    - aa-openai
  tags:
    - gpt-actions-library
    - chatgpt

- title: GPT Actions library - Gmail
  path: examples/chatgpt/gpt_actions_library/gpt_action_gmail.ipynb
  date: 2024-07-24
  authors:
    - alwestmo-openai
  tags:
    - gpt-actions-library
    - chatgpt
    - chatgpt-communication

- title: GPT Actions library - Jira
  path: examples/chatgpt/gpt_actions_library/gpt_action_jira.ipynb
  date: 2024-07-24
  authors:
    - rupert-openai
  tags:
    - gpt-actions-library
    - chatgpt
    - chatgpt-productivity

- title: GPT Actions library - Notion
  path: examples/chatgpt/gpt_actions_library/gpt_action_notion.ipynb
  date: 2024-07-25
  authors:
    - dan-openai
  tags:
    - gpt-actions-library
    - chatgpt
    - chatgpt-productivity

- title: GPT Actions library - Confluence
  path: examples/chatgpt/gpt_actions_library/gpt_action_confluence.ipynb
  date: 2024-07-31
  authors:
    - eszuhany-openai
  tags:
    - gpt-actions-library
    - chatgpt
    - chatgpt-productivity

- title: GPT Actions library - SQL Database
  path: examples/chatgpt/gpt_actions_library/gpt_action_sql_database.ipynb
  date: 2024-07-31
  authors:
    - evanweiss-openai
  tags:
    - chatgpt
    - gpt-actions-library
    - chatgpt-data

- title: GPT Actions library - Box
  path: examples/chatgpt/gpt_actions_library/gpt_action_box.ipynb
  date: 2024-08-02
  authors:
    - keelan-openai
  tags:
    - gpt-actions-library
    - chatgpt
    - chatgpt-productivity

- title: GCP BigQuery Vector Search with GCP Functions and GPT Actions in ChatGPT
  path: examples/chatgpt/rag-quickstart/gcp/Getting_started_with_bigquery_vector_search_and_openai.ipynb
  date: 2024-08-02
  authors:
    - pap-openai
    - maxreid-openai
  tags:
    - embeddings
    - chatgpt
    - tiktoken
    - completions
    - chatgpt-and-api

- title: GPT Actions library - Zapier
  path: examples/chatgpt/gpt_actions_library/gpt_action_zapier.ipynb
  date: 2024-08-05
  authors:
    - dan-openai
  tags:
    - gpt-actions-library
    - chatgpt
    - chatgpt-middleware

- title: Structured Outputs for Multi-Agent Systems
  path: examples/Structured_outputs_multi_agent.ipynb
  date: 2024-08-06
  authors:
    - dylanra-openai
  tags:
    - completions
    - functions
    - agents

- title: Introduction to Structured Outputs
  path: examples/Structured_Outputs_Intro.ipynb
  date: 2024-08-06
  authors:
    - katiagg
  tags:
    - completions
    - functions

- title: GPT Actions library (Middleware) - Google Cloud Function
  path: examples/chatgpt/gpt_actions_library/gpt_middleware_google_cloud_function.md
  date: 2024-08-11
  authors:
    - girishd
  tags:
    - chatgpt
    - gpt-actions-library
    - chatgpt-middleware

- title: GPT Actions library - AWS Redshift
  path: examples/chatgpt/gpt_actions_library/gpt_action_redshift.ipynb
  date: 2024-08-09
  authors:
    - pap-openai
  tags:
    - gpt-actions-library
    - chatgpt
    - chatgpt-data

- title: GPT Actions library - AWS Middleware
  path: examples/chatgpt/gpt_actions_library/gpt_middleware_aws_function.ipynb
  date: 2024-08-09
  authors:
    - pap-openai
  tags:
    - gpt-actions-library
    - chatgpt
    - chatgpt-middleware

- title: GPT Actions library - Google Drive
  path: examples/chatgpt/gpt_actions_library/gpt_action_google_drive.ipynb
  date: 2024-08-11
  authors:
    - lxing-oai
  tags:
    - gpt-actions-library
    - chatgpt
    - chatgpt-productivity

- title: GPT Actions library - Snowflake Direct
  path: examples/chatgpt/gpt_actions_library/gpt_action_snowflake_direct.ipynb
  date: 2024-08-13
  authors:
    - gladstone-openai
  tags:
    - gpt-actions-library
    - chatgpt
    - chatgpt-data

- title: GPT Actions library - Snowflake Middleware
  path: examples/chatgpt/gpt_actions_library/gpt_action_snowflake_middleware.ipynb
  date: 2024-08-14
  authors:
    - gladstone-openai
  tags:
    - gpt-actions-library
    - chatgpt
    - chatgpt-data

- title: GPT Actions library - Retool Workflow
  path: examples/chatgpt/gpt_actions_library/gpt_action_retool_workflow.md
  date: 2024-08-28
  authors:
    - lspacagna-oai
  tags:
    - gpt-actions-library
    - chatgpt
    - chatgpt-middleware

- title: Using reasoning for data validation
  path: examples/o1/Using_reasoning_for_data_validation.ipynb
  date: 2024-09-12
  authors:
    - royziv11
  tags:
    - completions
    - reasoning

- title: Using reasoning for routine generation
  path: examples/o1/Using_reasoning_for_routine_generation.ipynb
  date: 2024-09-12
  authors:
    - royziv11
  tags:
    - completions
    - reasoning

- title: Using chained calls for o1 structured outputs
  path: examples/o1/Using_chained_calls_for_o1_structured_outputs.ipynb
  date: 2024-09-26
  authors:
    - ericning-o
  tags:
    - completions
    - reasoning

- title: Building a Bring Your Own Browser (BYOB) Tool for Web Browsing and Summarization
  path: examples/third_party/Web_search_with_google_api_bring_your_own_browser_tool.ipynb
  date: 2024-09-26
  authors:
    - msingh-openai
  tags:
    - completions

- title: Prompt Caching 101
  path: examples/Prompt_Caching101.ipynb
  date: 2024-10-01
  authors:
    - charuj
  tags:
    - completions

<<<<<<< HEAD
- title: Realtime audio streaming to the Realtime platform with websockets
  path: examples/realtime/ws_realtime_audio_stream_with_mac.mdx
  date: 2024-10-08
  authors:
    - alwell-kevin
  tags:
    - realtime

- title: Realtime audio streaming to the Realtime platform with npm module
  path: examples/realtime/npm_client_realtime_audio_stream_with_mac.mdx
  date: 2024-10-09
  authors:
    - alwell-kevin
  tags:
    - realtime
=======
- title: Leveraging model distillation to fine-tune a model
  path: examples/Leveraging_model_distillation_to_fine-tune_a_model.ipynb
  date: 2024-10-16
  authors:
    - pap-openai
  tags:
    - completions
    - fine-tuning

- title: Voice Translation into Different Languages
  path: examples/voice_solutions/voice_translation_into_different_languages_using_GPT-4o.ipynb
  date: 2024-10-21
  authors:
    - msingh-openai
  tags:
    - completions
    - audio
>>>>>>> d55d256c
<|MERGE_RESOLUTION|>--- conflicted
+++ resolved
@@ -1627,23 +1627,6 @@
   tags:
     - completions
 
-<<<<<<< HEAD
-- title: Realtime audio streaming to the Realtime platform with websockets
-  path: examples/realtime/ws_realtime_audio_stream_with_mac.mdx
-  date: 2024-10-08
-  authors:
-    - alwell-kevin
-  tags:
-    - realtime
-
-- title: Realtime audio streaming to the Realtime platform with npm module
-  path: examples/realtime/npm_client_realtime_audio_stream_with_mac.mdx
-  date: 2024-10-09
-  authors:
-    - alwell-kevin
-  tags:
-    - realtime
-=======
 - title: Leveraging model distillation to fine-tune a model
   path: examples/Leveraging_model_distillation_to_fine-tune_a_model.ipynb
   date: 2024-10-16
@@ -1661,4 +1644,20 @@
   tags:
     - completions
     - audio
->>>>>>> d55d256c
+
+
+- title: Realtime audio streaming to the Realtime platform with websockets
+  path: examples/realtime/ws_realtime_audio_stream_with_mac.mdx
+  date: 2024-10-23
+  authors:
+    - alwell-kevin
+  tags:
+    - realtime
+
+- title: Realtime audio streaming to the Realtime platform with npm module
+  path: examples/realtime/npm_client_realtime_audio_stream_with_mac.mdx
+  date: 2024-10-23
+  authors:
+    - alwell-kevin
+  tags:
+    - realtime