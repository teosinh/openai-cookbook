# yaml-language-server: $schema=./.github/registry_schema.json

# This file is used to generate cookbook.openai.com. It specifies which paths we
# should build pages for, and indicates metadata such as tags, creation date and
# authors for each page.

- title: Using logprobs
  path: examples/Using_logprobs.ipynb
  date: 2023-12-20
  authors:
    - jhills20
    - shyamal-anadkat
  tags:
    - completions

- title: Creating slides with the Assistants API and DALL·E 3
  path: examples/Creating_slides_with_Assistants_API_and_DALL-E3.ipynb
  date: 2023-12-08
  authors:
    - jhills20
  tags:
    - assistants
    - dall-e

- title: Data preparation and analysis for chat model fine-tuning
  path: examples/Chat_finetuning_data_prep.ipynb
  date: 2023-08-22
  authors:
    - mwu1993
    - simonpfish
  tags:
    - completions
    - tiktoken
    - fine-tuning

- title: Classification using embeddings
  path: examples/Classification_using_embeddings.ipynb
  date: 2022-07-11
  authors:
    - ted-at-openai
    - logankilpatrick
  tags:
    - embeddings

- title: Clustering
  path: examples/Clustering.ipynb
  date: 2022-03-10
  authors:
    - BorisPower
    - ted-at-openai
    - logankilpatrick
  tags:
    - embeddings

- title: Clustering for transaction classification
  path: examples/Clustering_for_transaction_classification.ipynb
  date: 2022-10-20
  authors:
    - colin-openai
    - ted-at-openai
  tags:
    - embeddings
    - completions

- title: Code search using embeddings
  path: examples/Code_search_using_embeddings.ipynb
  date: 2022-03-10
  authors:
    - BorisPower
    - logankilpatrick
    - eli64s
  tags:
    - embeddings

- title: Customizing embeddings
  path: examples/Customizing_embeddings.ipynb
  date: 2022-03-10
  authors:
    - ted-at-openai
    - BorisPower
  tags:
    - embeddings

- title: Embedding Wikipedia articles for search
  path: examples/Embedding_Wikipedia_articles_for_search.ipynb
  date: 2023-04-14
  authors:
    - ted-at-openai
  tags:
    - embeddings
    - completions

- title: Embedding texts that are longer than the model's maximum context length
  path: examples/Embedding_long_inputs.ipynb
  date: 2023-01-18
  authors:
    - filipeabperes
  tags:
    - embeddings
    - tiktoken

- title: Long document content extraction
  path: examples/Entity_extraction_for_long_documents.ipynb
  date: 2023-02-20
  authors:
    - colin-openai
  tags:
    - completions

- title: Fine tuning classification example
  path: examples/Fine-tuned_classification.ipynb
  date: 2022-03-10
  authors:
    - BorisPower
  tags:
    - completions
    - fine-tuning

- title: >-
    Function calling for nearby places: Leveraging the Google Places API and
    customer profiles
  path: examples/Function_calling_finding_nearby_places.ipynb
  date: 2023-08-11
  authors:
    - prestontuggle
  tags:
    - completions
    - functions

- title: Using embeddings
  path: examples/Using_embeddings.ipynb
  date: 2022-03-10
  authors:
    - BorisPower
    - ted-at-openai
    - logankilpatrick
    - jbeutler-openai
  tags:
    - embeddings

- title: How to build a tool-using agent with LangChain
  path: examples/How_to_build_a_tool-using_agent_with_Langchain.ipynb
  date: 2023-05-02
  authors:
    - colin-openai
  tags:
    - completions
    - embeddings

- title: How to use functions with a knowledge base
  path: examples/How_to_call_functions_for_knowledge_retrieval.ipynb
  date: 2023-06-14
  authors:
    - colin-openai
  tags:
    - completions
    - functions

- title: How to call functions with chat models
  path: examples/How_to_call_functions_with_chat_models.ipynb
  date: 2023-06-13
  authors:
    - colin-openai
    - joe-at-openai
  tags:
    - completions
    - functions

- title: How to count tokens with Tiktoken
  path: examples/How_to_count_tokens_with_tiktoken.ipynb
  date: 2022-12-16
  authors:
    - ted-at-openai
  tags:
    - tiktoken
    - completions

- title: How to fine-tune chat models
  path: examples/How_to_finetune_chat_models.ipynb
  date: 2024-07-23
  authors:
    - simonpfish
    - shyamal-anadkat
  tags:
    - completions
    - fine-tuning

- title: How to format inputs to ChatGPT models
  path: examples/How_to_format_inputs_to_ChatGPT_models.ipynb
  date: 2023-03-01
  authors:
    - ted-at-openai
  tags:
    - completions
    - tiktoken

- title: How to handle rate limits
  path: examples/How_to_handle_rate_limits.ipynb
  date: 2022-09-10
  authors:
    - ted-at-openai
  tags:
    - completions
    - embeddings

- title: How to stream completions
  path: examples/How_to_stream_completions.ipynb
  date: 2022-09-02
  authors:
    - ted-at-openai
  tags:
    - completions

- title: Multiclass Classification for Transactions
  path: examples/Multiclass_classification_for_transactions.ipynb
  date: 2022-10-20
  authors:
    - colin-openai
  tags:
    - embeddings
    - completions

- title: Get embeddings from dataset
  path: examples/Get_embeddings_from_dataset.ipynb
  date: 2022-03-10
  authors:
    - BorisPower
    - ted-at-openai
  tags:
    - embeddings

- title: Question answering using a search API and re-ranking
  path: examples/Question_answering_using_a_search_API.ipynb
  date: 2023-06-16
  authors:
    - simonpfish
    - ted-at-openai
  tags:
    - embeddings
    - completions

- title: Question answering using embeddings-based search
  path: examples/Question_answering_using_embeddings.ipynb
  date: 2022-06-10
  authors:
    - ted-at-openai
    - MikeHeaton
  tags:
    - embeddings
    - completions

- title: Recommendation using embeddings and nearest neighbor search
  path: examples/Recommendation_using_embeddings.ipynb
  date: 2022-03-10
  authors:
    - ted-at-openai
    - BorisPower
    - logankilpatrick
  tags:
    - embeddings

- title: Regression using the embeddings
  path: examples/Regression_using_embeddings.ipynb
  date: 2022-03-10
  authors:
    - BorisPower
    - ted-at-openai
    - logankilpatrick
  tags:
    - embeddings

- title: Search reranking with cross-encoders
  path: examples/Search_reranking_with_cross-encoders.ipynb
  date: 2023-06-28
  authors:
    - colin-openai
  tags:
    - embeddings
    - completions

- title: Semantic text search using embeddings
  path: examples/Semantic_text_search_using_embeddings.ipynb
  date: 2022-03-10
  authors:
    - BorisPower
    - ted-at-openai
    - logankilpatrick
  tags:
    - embeddings

- title: Unit test writing using a multi-step prompt
  path: examples/Unit_test_writing_using_a_multi-step_prompt.ipynb
  date: 2022-11-15
  authors:
    - ted-at-openai
  tags:
    - completions

- title: Unit test writing using a multi-step prompt with legacy Completions
  path: >-
    examples/Unit_test_writing_using_a_multi-step_prompt_with_older_completions_API.ipynb
  date: 2023-05-19
  authors:
    - ted-at-openai
  tags:
    - completions

- title: User and product embeddings
  path: examples/User_and_product_embeddings.ipynb
  date: 2022-03-10
  authors:
    - BorisPower
  tags:
    - embeddings

- title: Visualizing the embeddings in 2D
  path: examples/Visualizing_embeddings_in_2D.ipynb
  date: 2022-03-10
  authors:
    - BorisPower
    - ted-at-openai
  tags:
    - embeddings

- title: Visualizing embeddings in 3D
  path: examples/Visualizing_embeddings_in_3D.ipynb
  date: 2022-03-10
  authors:
    - BorisPower
    - ted-at-openai
  tags:
    - embeddings

- title: Visualizing embeddings in Weights and Biases
  path: examples/third_party/Visualizing_embeddings_in_wandb.ipynb
  date: 2023-02-01
  authors:
    - scottire
  tags:
    - embeddings

- title: Visualizing embeddings in Atlas
  path: examples/third_party/Visualizing_embeddings_with_Atlas.ipynb
  date: 2023-03-28
  authors:
    - AndriyMulyar
    - TDulka
  tags:
    - embeddings

- title: "Addressing transcription misspellings: prompt vs post-processing"
  path: examples/Whisper_correct_misspelling.ipynb
  date: 2023-08-11
  authors:
    - prestontuggle
  tags:
    - whisper
    - completions

- title: "Enhancing Whisper transcriptions: pre- & post-processing techniques"
  path: examples/Whisper_processing_guide.ipynb
  date: 2023-08-11
  authors:
    - prestontuggle
  tags:
    - whisper

- title: Whisper prompting guide
  path: examples/Whisper_prompting_guide.ipynb
  date: 2023-06-27
  authors:
    - prestontuggle
  tags:
    - whisper
    - completions

- title: Zero-shot classification with embeddings
  path: examples/Zero-shot_classification_with_embeddings.ipynb
  date: 2022-03-10
  authors:
    - BorisPower
    - ted-at-openai
    - logankilpatrick
  tags:
    - embeddings

- title: Azure DALL·E image generation example
  path: examples/azure/DALL-E.ipynb
  date: 2023-06-12
  authors:
    - glecaros
  tags:
    - dall-e

- title: Azure Chat Completions example (preview)
  path: examples/azure/chat.ipynb
  date: 2023-03-28
  authors:
    - cmurtz-msft
    - glecaros
    - kristapratico
  tags:
    - completions

- title: Azure Chat Completion models with your own data (preview)
  path: examples/azure/chat_with_your_own_data.ipynb
  date: 2023-09-11
  authors:
    - kristapratico
  tags:
    - completions

- title: Azure completions example
  path: examples/azure/completions.ipynb
  date: 2022-12-16
  authors:
    - cmurtz-msft
    - glecaros
    - kristapratico
  tags:
    - embeddings
    - completions

- title: Azure embeddings example
  path: examples/azure/embeddings.ipynb
  date: 2022-07-12
  authors:
    - ted-at-openai
    - cmurtz-msft
    - glecaros
    - kristapratico
  tags:
    - embeddings

- title: Azure functions example
  path: examples/azure/functions.ipynb
  date: 2023-07-21
  authors:
    - kristapratico
  tags:
    - completions
    - functions

- title: Translate a book writen in LaTeX from Slovenian into English
  path: examples/book_translation/translate_latex_book.ipynb
  date: 2022-03-10
  authors:
    - BorisPower
  tags:
    - completions
    - tiktoken

- title: How to create dynamic masks with DALL·E and Segment Anything
  path: >-
    examples/dalle/How_to_create_dynamic_masks_with_DALL-E_and_Segment_Anything.ipynb
  date: 2023-05-19
  authors:
    - colin-openai
  tags:
    - dall-e

- title: How to use the DALL·E API
  path: examples/dalle/Image_generations_edits_and_variations_with_DALL-E.ipynb
  date: 2022-11-04
  authors:
    - ted-at-openai
  tags:
    - dall-e

- title: How to evaluate a summarization task
  path: examples/evaluation/How_to_eval_abstractive_summarization.ipynb
  date: 2023-08-16
  authors:
    - shyamal-anadkat
    - simonpfish
  tags:
    - embeddings
    - completions

- title: Getting Started with OpenAI Evals
  path: examples/evaluation/Getting_Started_with_OpenAI_Evals.ipynb
  date: 2024-03-21
  authors:
    - royziv11
    - shyamal-anadkat
  tags:
    - completions

- title: Developing Hallucination Guardrails
  path: examples/Developing_hallucination_guardrails.ipynb
  date: 2024-05-29
  authors:
    - royziv11
  tags:
    - guardrails

- title: Fine-Tuned Q&A - collect data
  path: examples/fine-tuned_qa/olympics-1-collect-data.ipynb
  date: 2022-03-10
  authors:
    - ted-at-openai
    - BorisPower
  tags:
    - embeddings
    - completions
    - fine-tuning

- title: Fine-Tuned Q&A - create Q&A
  path: examples/fine-tuned_qa/olympics-2-create-qa.ipynb
  date: 2022-03-10
  authors:
    - ted-at-openai
    - BorisPower
  tags:
    - embeddings
    - completions
    - fine-tuning

- title: Fine-Tuned Q&A - train
  path: examples/fine-tuned_qa/olympics-3-train-qa.ipynb
  date: 2022-03-10
  authors:
    - ted-at-openai
    - BorisPower
  tags:
    - completions
    - embeddings
    - fine-tuning

- title: Visualizing the embeddings in Kangas
  path: examples/third_party/Visualizing_embeddings_in_Kangas.ipynb
  date: 2023-07-11
  authors:
    - dsblank
  tags:
    - embeddings

- title: Financial document analysis with LlamaIndex
  path: >-
    examples/third_party/financial_document_analysis_with_llamaindex.ipynb
  date: 2023-06-22
  authors:
    - Disiok
  tags:
    - embeddings
    - completions

- title: Vector databases
  path: examples/vector_databases/README.md
  date: 2023-06-28
  authors:
    - colin-openai
    - moizsajid
  tags:
    - embeddings

- title: Using PolarDB-PG as a vector database for OpenAI embeddings
  path: >-
    examples/vector_databases/PolarDB/Getting_started_with_PolarDB_and_OpenAI.ipynb
  date: 2023-07-11
  authors:
    - liuchengshan-lcs
  tags:
    - embeddings

- title: Semantic search with SingleStoreDB
  path: >-
    examples/vector_databases/SingleStoreDB/OpenAI_wikipedia_semantic_search.ipynb
  date: 2023-05-22
  authors:
    - arno756
  tags:
    - completions
    - embeddings

- title: SingleStoreDB
  path: examples/vector_databases/SingleStoreDB/README.md
  date: 2023-05-22
  authors:
    - arno756
  tags:
    - embeddings
    - completions

- title: Using AnalyticDB as a vector database for OpenAI embeddings
  path: >-
    examples/vector_databases/analyticdb/Getting_started_with_AnalyticDB_and_OpenAI.ipynb
  date: 2023-04-06
  authors:
    - wangxuqi
  tags:
    - embeddings

- title: Question answering with Langchain, AnalyticDB and OpenAI
  path: >-
    examples/vector_databases/analyticdb/QA_with_Langchain_AnalyticDB_and_OpenAI.ipynb
  date: 2023-05-05
  authors:
    - wangxuqi
  tags:
    - embeddings
    - tiktoken

- title: Azure AI Search as a vector database for OpenAI embeddings
  path: >-
    examples/vector_databases/azuresearch/Getting_started_with_azure_ai_search_and_openai.ipynb
  date: 2023-09-11
  authors:
    - farzad528
  tags:
    - embeddings

- title: Philosophy with vector embeddings, OpenAI and Cassandra / Astra DB
  path: examples/vector_databases/cassandra_astradb/Philosophical_Quotes_CQL.ipynb
  date: 2023-08-29
  authors:
    - hemidactylus
  tags:
    - embeddings
    - completions

- title: Philosophy with vector embeddings, OpenAI and Cassandra / Astra DB
  path: >-
    examples/vector_databases/cassandra_astradb/Philosophical_Quotes_cassIO.ipynb
  date: 2023-08-29
  authors:
    - hemidactylus
  tags:
    - embeddings
    - completions

- title: Cassandra / Astra DB
  path: examples/vector_databases/cassandra_astradb/README.md
  date: 2023-08-29
  authors:
    - hemidactylus
  tags:
    - embeddings

- title: Using Chroma for embeddings search
  path: examples/vector_databases/chroma/Using_Chroma_for_embeddings_search.ipynb
  date: 2023-06-28
  authors:
    - colin-openai
    - atroyn
  tags:
    - embeddings

- title: Robust question answering with Chroma and OpenAI
  path: examples/vector_databases/chroma/hyde-with-chroma-and-openai.ipynb
  date: 2023-04-06
  authors:
    - atroyn
  tags:
    - embeddings
    - completions

- title: Elasticsearch
  path: examples/vector_databases/elasticsearch/README.md
  date: 2023-08-29
  authors:
    - leemthompo
  tags:
    - embeddings
    - completions

- title: Retrieval augmented generation using Elasticsearch and OpenAI
  path: >-
    examples/vector_databases/elasticsearch/elasticsearch-retrieval-augmented-generation.ipynb
  date: 2023-08-29
  authors:
    - leemthompo
  tags:
    - embeddings
    - completions

- title: Semantic search using Elasticsearch and OpenAI
  path: examples/vector_databases/elasticsearch/elasticsearch-semantic-search.ipynb
  date: 2023-08-29
  authors:
    - leemthompo
  tags:
    - embeddings
    - completions

- title: Using Hologres as a vector database for OpenAI embeddings
  path: >-
    examples/vector_databases/hologres/Getting_started_with_Hologres_and_OpenAI.ipynb
  date: 2023-05-19
  authors:
    - zcgeng
  tags:
    - embeddings

- title: Kusto as a vector database for embeddings
  path: >-
    examples/vector_databases/kusto/Getting_started_with_kusto_and_openai_embeddings.ipynb
  date: 2023-05-10
  authors:
    - Anshul Sharma
  tags:
    - embeddings

- title: Kusto as a vector database
  path: examples/vector_databases/kusto/README.md
  date: 2023-05-10
  authors:
    - Anshul Sharma
  tags:
    - embeddings

- title: Filtered search with Milvus and OpenAI
  path: >-
    examples/vector_databases/milvus/Filtered_search_with_Milvus_and_OpenAI.ipynb
  date: 2023-03-28
  authors:
    - filip-halt
  tags:
    - embeddings

- title: Getting started with Milvus and OpenAI
  path: >-
    examples/vector_databases/milvus/Getting_started_with_Milvus_and_OpenAI.ipynb
  date: 2023-03-28
  authors:
    - filip-halt
  tags:
    - embeddings

- title: Using MyScale as a vector database for OpenAI embeddings
  path: >-
    examples/vector_databases/myscale/Getting_started_with_MyScale_and_OpenAI.ipynb
  date: 2023-05-01
  authors:
    - melovy
  tags:
    - embeddings

- title: Using MyScale for embeddings search
  path: examples/vector_databases/myscale/Using_MyScale_for_embeddings_search.ipynb
  date: 2023-06-28
  authors:
    - colin-openai
  tags:
    - embeddings

- title: Retrieval augmentation for GPT-4 using Pinecone
  path: examples/vector_databases/pinecone/GPT4_Retrieval_Augmentation.ipynb
  date: 2023-03-24
  authors:
    - jamescalam
  tags:
    - embeddings
    - completions
    - tiktoken

- title: Retrieval augmented generative question answering with Pinecone
  path: examples/vector_databases/pinecone/Gen_QA.ipynb
  date: 2023-02-07
  authors:
    - jamescalam
  tags:
    - embeddings
    - completions

- title: Pinecone vector database
  path: examples/vector_databases/pinecone/README.md
  date: 2023-03-24
  authors:
    - jamescalam
  tags:
    - embeddings
    - completions

- title: Semantic search with Pinecone and OpenAI
  path: examples/vector_databases/pinecone/Semantic_Search.ipynb
  date: 2023-03-24
  authors:
    - jamescalam
  tags:
    - embeddings

- title: Using Pinecone for embeddings search
  path: >-
    examples/vector_databases/pinecone/Using_Pinecone_for_embeddings_search.ipynb
  date: 2023-06-28
  authors:
    - colin-openai
  tags:
    - embeddings

- title: Using Qdrant as a vector database for OpenAI embeddings
  path: >-
    examples/vector_databases/qdrant/Getting_started_with_Qdrant_and_OpenAI.ipynb
  date: 2023-02-16
  authors:
    - kacperlukawski
  tags:
    - embeddings

- title: Question answering with Langchain, Qdrant and OpenAI
  path: examples/vector_databases/qdrant/QA_with_Langchain_Qdrant_and_OpenAI.ipynb
  date: 2023-02-16
  authors:
    - kacperlukawski
  tags:
    - embeddings

- title: Using Qdrant for embeddings search
  path: examples/vector_databases/qdrant/Using_Qdrant_for_embeddings_search.ipynb
  date: 2023-06-28
  authors:
    - colin-openai
    - kacperlukawski
  tags:
    - embeddings

- title: Redis
  path: examples/vector_databases/redis/README.md
  date: 2023-02-13
  authors:
    - Spartee
  tags:
    - embeddings
    - completions

- title: Using Redis for embeddings search
  path: examples/vector_databases/redis/Using_Redis_for_embeddings_search.ipynb
  date: 2023-06-28
  authors:
    - colin-openai
  tags:
    - embeddings

- title: Using Redis as a vector database with OpenAI
  path: examples/vector_databases/redis/getting-started-with-redis-and-openai.ipynb
  date: 2023-02-13
  authors:
    - Spartee
  tags:
    - embeddings

- title: Running hybrid VSS queries with Redis and OpenAI
  path: examples/vector_databases/redis/redis-hybrid-query-examples.ipynb
  date: 2023-05-11
  authors:
    - Michael Yuan
  tags:
    - embeddings

- title: Redis vectors as JSON with OpenAI
  path: examples/vector_databases/redis/redisjson/redisjson.ipynb
  date: 2023-05-10
  authors:
    - Michael Yuan
  tags:
    - embeddings

- title: Redis as a context store with Chat Completions
  path: examples/vector_databases/redis/redisqna/redisqna.ipynb
  date: 2023-05-11
  authors:
    - Michael Yuan
  tags:
    - completions
    - embeddings

- title: Using Tair as a vector database for OpenAI embeddings
  path: examples/vector_databases/tair/Getting_started_with_Tair_and_OpenAI.ipynb
  date: 2023-09-11
  authors:
    - dongqqcom
  tags:
    - embeddings

- title: Question answering with Langchain, Tair and OpenAI
  path: examples/vector_databases/tair/QA_with_Langchain_Tair_and_OpenAI.ipynb
  date: 2023-09-11
  authors:
    - dongqqcom
  tags:
    - embeddings
    - tiktoken
    - completions

- title: Typesense
  path: examples/vector_databases/typesense/README.md
  date: 2023-04-13
  authors:
    - jasonbosco
  tags:
    - embeddings

- title: Using Typesense for embeddings search
  path: >-
    examples/vector_databases/typesense/Using_Typesense_for_embeddings_search.ipynb
  date: 2023-06-28
  authors:
    - colin-openai
  tags:
    - embeddings

- title: Weaviate <> OpenAI
  path: examples/vector_databases/weaviate/README.md
  date: 2023-02-13
  authors:
    - colin-openai
  tags:
    - embeddings

- title: Using Weaviate for embeddings search
  path: >-
    examples/vector_databases/weaviate/Using_Weaviate_for_embeddings_search.ipynb
  date: 2023-06-28
  authors:
    - colin-openai
  tags:
    - embeddings

- title: Using Weaviate with generative OpenAI module for generative search
  path: >-
    examples/vector_databases/weaviate/generative-search-with-weaviate-and-openai.ipynb
  date: 2023-05-22
  authors:
    - sebawita
  tags:
    - embeddings
    - completions

- title: Using Weaviate with OpenAI vectorize module for embeddings search
  path: >-
    examples/vector_databases/weaviate/getting-started-with-weaviate-and-openai.ipynb
  date: 2023-02-13
  authors:
    - colin-openai
  tags:
    - embeddings

- title: Using Weaviate with OpenAI vectorize module for hybrid search
  path: >-
    examples/vector_databases/weaviate/hybrid-search-with-weaviate-and-openai.ipynb
  date: 2023-02-13
  authors:
    - colin-openai
  tags:
    - embeddings

- title: Question Answering in Weaviate with OpenAI Q&A module
  path: >-
    examples/vector_databases/weaviate/question-answering-with-weaviate-and-openai.ipynb
  date: 2023-02-13
  authors:
    - colin-openai
  tags:
    - embeddings
    - completions

- title: Filtered Search with Zilliz and OpenAI
  path: >-
    examples/vector_databases/zilliz/Filtered_search_with_Zilliz_and_OpenAI.ipynb
  date: 2023-03-28
  authors:
    - filip-halt
  tags:
    - embeddings

- title: Getting Started with Zilliz and OpenAI
  path: >-
    examples/vector_databases/zilliz/Getting_started_with_Zilliz_and_OpenAI.ipynb
  date: 2023-03-28
  authors:
    - filip-halt
  tags:
    - embeddings

- title: Techniques to improve reliability
  path: articles/techniques_to_improve_reliability.md
  redirects:
    - techniques_to_improve_reliability
  date: 2022-09-12
  authors:
    - ted-at-openai
  tags:
    - completions

- title: How to work with large language models
  path: articles/how_to_work_with_large_language_models.md
  redirects:
    - how_to_work_with_large_language_models
  date: 2023-01-20
  authors:
    - ted-at-openai
  tags:
    - completions

- title: Use cases for embeddings
  path: articles/text_comparison_examples.md
  redirects:
    - text_comparison_examples
  date: 2023-01-20
  authors:
    - ted-at-openai
  tags:
    - embeddings

- title: Related resources from around the web
  path: articles/related_resources.md
  redirects:
    - related_resources
  date: 2023-01-20
  authors:
    - ted-at-openai
    - simonpfish
  tags:
    - completions
    - embeddings

- title: Fine-Tuning for retrieval augmented generation (RAG) with Qdrant
  path: examples/fine-tuned_qa/ft_retrieval_augmented_generation_qdrant.ipynb
  date: 2023-09-04
  authors:
    - NirantK
  tags:
    - completions
    - embeddings
    - fine-tuning

- title: How to automate AWS tasks with function calling
  path: examples/third_party/How_to_automate_S3_storage_with_functions.ipynb
  date: 2023-09-27
  authors:
    - Barqawiz
  tags:
    - completions
    - embeddings
    - functions

- title: Neon as a vector database
  path: examples/vector_databases/neon/README.md
  date: 2023-09-28
  authors:
    - Barqawiz
  tags:
    - embeddings

- title: Vector similarity search using Neon Postgres
  path: examples/vector_databases/neon/neon-postgres-vector-search-pgvector.ipynb
  date: 2023-09-28
  authors:
    - danieltprice
  tags:
    - embeddings

- title: Question answering with LangChain, Deep Lake, & OpenAI
  path: examples/vector_databases/deeplake/deeplake_langchain_qa.ipynb
  date: 2023-09-30
  authors:
    - FayazRahman
  tags:
    - embeddings

- title: Fine-tuning OpenAI models with Weights & Biases
  path: examples/third_party/GPT_finetuning_with_wandb.ipynb
  date: 2023-10-04
  authors:
    - ash0ts
  tags:
    - tiktoken
    - completions
    - fine-tuning

- title: OpenAI API Monitoring with Weights & Biases Weave
  path: examples/third_party/Openai_monitoring_with_wandb_weave.ipynb
  date: 2023-10-04
  authors:
    - ash0ts
  tags:
    - tiktoken
    - completions

- title: How to build an agent with the OpenAI Node.js SDK
  path: examples/How_to_build_an_agent_with_the_node_sdk.mdx
  date: 2023-10-05
  authors:
    - perborgen
  tags:
    - completions
    - functions

- title: Named Entity Recognition to Enrich Text
  path: examples/Named_Entity_Recognition_to_enrich_text.ipynb
  date: 2023-10-20
  authors:
    - dcarpintero
  tags:
    - completions
    - functions

- title: What makes documentation good
  path: articles/what_makes_documentation_good.md
  redirects:
    - what_makes_documentation_good
  date: 2023-09-01
  authors:
    - ted-at-openai
  tags: []

- title: Function calling with an OpenAPI specification
  path: examples/Function_calling_with_an_OpenAPI_spec.ipynb
  date: 2023-10-15
  authors:
    - shyamal-anadkat
    - simonpfish
  tags:
    - completions
    - functions

- title: Fine tuning for function calling
  path: examples/Fine_tuning_for_function_calling.ipynb
  date: 2023-11-07
  authors:
    - jhills20
    - ibigio
    - shyamal-anadkat
    - teomusatoiu
  tags:
    - completions
    - functions
    - fine-tuning

- title: Processing and narrating a video with GPT's visual capabilities and the TTS API
  path: examples/GPT_with_vision_for_video_understanding.ipynb
  date: 2023-11-06
  authors:
    - cathykc
  tags:
    - completions
    - vision
    - speech

- title: What's new with DALL·E 3?
  path: articles/what_is_new_with_dalle_3.mdx
  date: 2023-11-06
  authors:
    - 0hq
  tags:
    - dall-e

- title: How to make your completions outputs consistent with the new seed parameter
  path: examples/Reproducible_outputs_with_the_seed_parameter.ipynb
  date: 2023-11-06
  authors:
    - shyamal-anadkat
  tags:
    - completions

- title: Assistants API Overview (Python SDK)
  path: examples/Assistants_API_overview_python.ipynb
  date: 2023-11-10
  authors:
    - ibigio
  tags:
    - assistants
    - functions

- title: MongoDB Atlas Vector Search
  path: examples/vector_databases/mongodb_atlas/README.md
  date: 2023-11-21
  authors:
    - prakul
  tags:
    - embeddings
    - completions

- title: Semantic search using MongoDB Atlas Vector Search and OpenAI
  path: examples/vector_databases/mongodb_atlas/semantic_search_using_mongodb_atlas_vector_search.ipynb
  date: 2023-11-21
  authors:
    - prakul
  tags:
    - embeddings
    - completions

- title: Evaluate RAG with LlamaIndex
  path: examples/evaluation/Evaluate_RAG_with_LlamaIndex.ipynb
  date: 2023-11-06
  authors:
    - Ravi Theja
  tags:
    - embeddings
    - completions

- title: RAG with a Graph database
  path: examples/RAG_with_graph_db.ipynb
  date: 2023-12-08
  authors:
    - katiagg
  tags:
    - embeddings
    - completions

- title: Supabase Vector Database
  path: examples/vector_databases/supabase/README.md
  date: 2023-12-04
  authors:
    - ggrn
  tags:
    - embeddings

- title: Semantic search using Supabase Vector
  path: examples/vector_databases/supabase/semantic-search.mdx
  date: 2023-12-04
  authors:
    - ggrn
  tags:
    - embeddings

- title: How to implement LLM guardrails
  path: examples/How_to_use_guardrails.ipynb
  date: 2023-12-19
  authors:
    - colin-openai
  tags:
    - guardrails

- title: How to combine GPT4o mini with RAG to create a clothing matchmaker app
  path: examples/How_to_combine_GPT4o_with_RAG_Outfit_Assistant.ipynb
  date: 2024-07-18
  authors:
    - teomusatoiu
  tags:
    - vision
    - embeddings

- title: How to parse PDF docs for RAG
  path: examples/Parse_PDF_docs_for_RAG.ipynb
  date: 2024-02-28
  authors:
    - katiagg
  tags:
    - vision
    - embeddings

- title: Using GPT4o mini to tag and caption images
  path: examples/Tag_caption_images_with_GPT4V.ipynb
  date: 2024-07-18
  authors:
    - katiagg
  tags:
    - vision
    - embeddings

- title: How to use the moderation API
  path: examples/How_to_use_moderation.ipynb
  date: 2024-03-05
  authors:
    - teomusatoiu
  tags:
    - moderation

- title: Summarizing Long Documents
  path: examples/Summarizing_long_documents.ipynb
  date: 2024-04-19
  authors:
    - joe-at-openai
  tags:
    - chat

- title: Using GPT4 Vision with Function Calling
  path: examples/multimodal/Using_GPT4_Vision_With_Function_Calling.ipynb
  date: 2024-04-09
  authors:
    - shyamal-anadkat
  tags:
    - chat
    - vision

- title: Synthetic data generation (Part 1)
  path: examples/SDG1.ipynb
  date: 2024-04-10
  authors:
    - dylanra-openai
  tags:
    - completions

- title: CLIP embeddings to improve multimodal RAG with GPT-4 Vision
  path: examples/custom_image_embedding_search.ipynb
  date: 2024-04-10
  authors:
    - dylanra-openai
  tags:
    - vision
    - embeddings

- title: Batch processing with the Batch API
  path: examples/batch_processing.ipynb
  date: 2024-04-24
  authors:
    - katiagg
  tags:
    - batch
    - completions

- title: Using tool required for customer service
  path: examples/Using_tool_required_for_customer_service.ipynb
  date: 2024-05-01
  authors:
    - colin-openai
  tags:
    - completions
    - functions

- title: Introduction to GPT-4o and GPT-4o mini
  path: examples/gpt4o/introduction_to_gpt4o.ipynb
  date: 2024-07-18
  authors:
    - justonf
  tags:
    - completions
    - vision
    - whisper

- title: Azure AI Search with Azure Functions and GPT Actions in ChatGPT
  path: examples/chatgpt/rag-quickstart/azure/Azure_AI_Search_with_Azure_Functions_and_GPT_Actions_in_ChatGPT.ipynb
  date: 2024-07-08
  authors:
    - maxreid-openai
  tags:
    - embeddings
    - chatgpt
    - tiktoken
    - completions

- title: GPT Actions library - getting started
  path: examples/chatgpt/gpt_actions_library/.gpt_action_getting_started.ipynb
  date: 2024-07-09
  authors:
    - aaronwilkowitz-openai
  tags:
    - gpt-actions-library
    - chatgpt

- title: GPT Actions library - BigQuery
  path: examples/chatgpt/gpt_actions_library/gpt_action_bigquery.ipynb
  date: 2024-07-09
  authors:
    - aaronwilkowitz-openai
  tags:
    - gpt-actions-library
    - chatgpt

- title: Data Extraction and Transformation in ELT Workflows using GPT-4o as an OCR Alternative
  path: examples/Data_extraction_transformation.ipynb
  date: 2024-07-09
  authors:
    - charuj
  tags:
    - completions
    - vision

- title: GPT Actions library - Outlook
  path: examples/chatgpt/gpt_actions_library/gpt_action_outlook.ipynb
  date: 2024-07-15
  authors:
    - rupert-openai
  tags:
    - gpt-actions-library
    - chatgpt

- title: GPT Actions library - Sharepoint (Return Docs)
  path: examples/chatgpt/gpt_actions_library/gpt_action_sharepoint_doc.ipynb
  date: 2024-05-24
  authors:
    - maxreid-openai
  tags:
    - completions
    - chatgpt

- title: GPT Actions library - Sharepoint (Return Text)
  path: examples/chatgpt/gpt_actions_library/gpt_action_sharepoint_text.ipynb
  date: 2024-05-24
  authors:
    - maxreid-openai
  tags:
    - completions
    - chatgpt

- title: GPT Actions library (Middleware) - Azure Functions
  path: examples/chatgpt/gpt_actions_library/gpt_middleware_azure_function.ipynb
  date: 2024-05-24
  authors:
    - maxreid-openai
  tags:
    - completions
    - chatgpt

- title: GPT Actions library - Canvas LMS
  path: examples/chatgpt/gpt_actions_library/gpt_action_canvaslms.ipynb
  date: 2024-07-17
  authors:
    - keelan-openai
  tags:
    - gpt-actions-library
    - chatgpt

- title: GPT Actions library - Salesforce
  path: examples/chatgpt/gpt_actions_library/gpt_action_salesforce.ipynb
  date: 2024-07-18
  authors:
    - aa-openai
  tags:
    - gpt-actions-library
    - chatgpt

- title: GPT Actions library - Gmail
  path: examples/chatgpt/gpt_actions_library/gpt_action_gmail.ipynb
  date: 2024-07-24
  authors:
    - alwestmo-openai
  tags:
    - gpt-actions-library
    - chatgpt

- title: GPT Actions library - Jira
  path: examples/chatgpt/gpt_actions_library/gpt_action_jira.ipynb
  date: 2024-07-24
  authors:
    - rupert-openai
  tags:
    - gpt-actions-library
    - chatgpt

- title: GPT Actions library - Notion
  path: examples/chatgpt/gpt_actions_library/gpt_action_notion.ipynb
  date: 2024-07-25
  authors:
    - dan-openai
  tags:
    - gpt-actions-library
    - chatgpt

- title: GPT Actions library - Confluence
  path: examples/chatgpt/gpt_actions_library/gpt_action_confluence.ipynb
  date: 2024-07-31
  authors:
    - eszuhany-openai
  tags:
    - gpt-actions-library
    - chatgpt

- title: GPT Actions library - SQL Database
  path: examples/chatgpt/gpt_actions_library/gpt_action_sql_database.ipynb
  date: 2024-07-31
  authors:
    - evanweiss-openai
  tags:
    - gpt-actions-library
    - chatgpt

<<<<<<< HEAD
- title: GPT Actions library - Zapier
  path: examples/chatgpt/gpt_actions_library/gpt_action_zapier.ipynb
  date: 2024-08-05
  authors:
    - dan-openai
  tags:
    - gpt-actions-library
    - chatgpt
=======
- title: Structured Outputs for Multi-Agent Systems
  path: examples/Structured_outputs_multi_agent.ipynb
  date: 2024-08-06
  authors:
    - dylanra-openai
  tags:
    - completions
    - functions
    - assistants

- title: Introduction to Structured Outputs
  path: examples/Structured_Outputs_Intro.ipynb
  date: 2024-08-06
  authors:
    - katiagg
  tags:
    - completions
    - functions
>>>>>>> e7260093
<|MERGE_RESOLUTION|>--- conflicted
+++ resolved
@@ -1457,7 +1457,6 @@
     - gpt-actions-library
     - chatgpt
 
-<<<<<<< HEAD
 - title: GPT Actions library - Zapier
   path: examples/chatgpt/gpt_actions_library/gpt_action_zapier.ipynb
   date: 2024-08-05
@@ -1466,7 +1465,7 @@
   tags:
     - gpt-actions-library
     - chatgpt
-=======
+
 - title: Structured Outputs for Multi-Agent Systems
   path: examples/Structured_outputs_multi_agent.ipynb
   date: 2024-08-06
@@ -1484,5 +1483,4 @@
     - katiagg
   tags:
     - completions
-    - functions
->>>>>>> e7260093
+    - functions