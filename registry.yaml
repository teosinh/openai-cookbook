--- conflicted
+++ resolved
@@ -1448,16 +1448,6 @@
     - gpt-actions-library
     - chatgpt
 
-<<<<<<< HEAD
-- title: GPT Actions library - AWS Redshift
-  path: examples/chatgpt/gpt_actions_library/gpt_action_redshift.ipynb
-  date: 2024-08-02
-  authors:
-    - pap-openai
-  tags:
-    - gpt-actions-library
-    - chatgpt
-=======
 - title: GPT Actions library - SQL Database
   path: examples/chatgpt/gpt_actions_library/gpt_action_sql_database.ipynb
   date: 2024-07-31
@@ -1515,4 +1505,21 @@
   tags:
     - completions
     - functions
->>>>>>> 8c2c30b1
+
+- title: GPT Actions library - AWS Redshift
+  path: examples/chatgpt/gpt_actions_library/gpt_action_redshift.ipynb
+  date: 2024-08-09
+  authors:
+    - pap-openai
+  tags:
+    - gpt-actions-library
+    - chatgpt
+    
+- title: GPT Actions library - AWS Middleware
+  path: examples/chatgpt/gpt_actions_library/gpt_middleware_aws_function.ipynb
+  date: 2024-08-09
+  authors:
+    - pap-openai
+  tags:
+    - gpt-actions-library
+    - chatgpt